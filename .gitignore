<<<<<<< HEAD

spatialmath/docs/build

### Python ###
# Byte-compiled / optimized / DLL files
__pycache__/
=======
# Toolbox builds
spatialmath/docs/build

# Byte-compiled / optimized / DLL files
__pycache__
>>>>>>> 5a095a6e
*.py[cod]
*$py.class

# C extensions
*.so

# Distribution / packaging
.Python
build/
develop-eggs/
dist/
downloads/
eggs/
.eggs/
lib/
lib64/
parts/
sdist/
var/
wheels/
<<<<<<< HEAD
pip-wheel-metadata/
=======
>>>>>>> 5a095a6e
share/python-wheels/
*.egg-info/
.installed.cfg
*.egg
MANIFEST

# PyInstaller
#  Usually these files are written by a python script from a template
#  before PyInstaller builds the exe, so as to inject date/other infos into it.
*.manifest
*.spec

# Installer logs
pip-log.txt
pip-delete-this-directory.txt

# Unit test / coverage reports
htmlcov/
.tox/
.nox/
.coverage
.coverage.*
.cache
nosetests.xml
coverage.xml
*.cover
<<<<<<< HEAD
.hypothesis/
.pytest_cache/
=======
*.py,cover
.hypothesis/
.pytest_cache/
cover/
>>>>>>> 5a095a6e

# Translations
*.mo
*.pot

<<<<<<< HEAD
=======
# Django stuff:
*.log
local_settings.py
db.sqlite3
db.sqlite3-journal

# Flask stuff:
instance/
.webassets-cache

>>>>>>> 5a095a6e
# Scrapy stuff:
.scrapy

# Sphinx documentation
docs/_build/

# PyBuilder
<<<<<<< HEAD
target/

# pyenv
.python-version
=======
.pybuilder/
target/

# Jupyter Notebook
.ipynb_checkpoints

# IPython
profile_default/
ipython_config.py

# pyenv
#   For a library or package, you might want to ignore these files since the code is
#   intended to run in multiple environments; otherwise, check them in:
# .python-version
>>>>>>> 5a095a6e

# pipenv
#   According to pypa/pipenv#598, it is recommended to include Pipfile.lock in version control.
#   However, in case of collaboration, if having platform-specific dependencies or dependencies
#   having no cross-platform support, pipenv may install dependencies that don't work, or not
#   install all needed dependencies.
#Pipfile.lock

<<<<<<< HEAD
=======
# PEP 582; used by e.g. github.com/David-OConnor/pyflow
__pypackages__/

# Celery stuff
celerybeat-schedule
celerybeat.pid

# SageMath parsed files
*.sage.py

# Environments
.env
.venv
env/
venv/
ENV/
env.bak/
venv.bak/

# Spyder project settings
.spyderproject
.spyproject

# Rope project settings
.ropeproject

>>>>>>> 5a095a6e
# mkdocs documentation
/site

# mypy
.mypy_cache/
.dmypy.json
dmypy.json

# Pyre type checker
.pyre/

<<<<<<< HEAD
### VisualStudioCode ###
.vscode/settings.json

### VisualStudioCode Patch ###
# Ignore all local history of files
.history
=======
# pytype static type analyzer
.pytype/

# Cython debug symbols
cython_debug/

# Covers JetBrains IDEs: IntelliJ, RubyMine, PhpStorm, AppCode, PyCharm, CLion, Android Studio, WebStorm and Rider
# Reference: https://intellij-support.jetbrains.com/hc/en-us/articles/206544839

.idea/

# User-specific stuff
.idea/**/workspace.xml
.idea/**/tasks.xml
.idea/**/usage.statistics.xml
.idea/**/dictionaries
.idea/**/shelf

# Generated files
.idea/**/contentModel.xml

# Sensitive or high-churn files
.idea/**/dataSources/
.idea/**/dataSources.ids
.idea/**/dataSources.local.xml
.idea/**/sqlDataSources.xml
.idea/**/dynamic.xml
.idea/**/uiDesigner.xml
.idea/**/dbnavigator.xml

# Gradle
.idea/**/gradle.xml
.idea/**/libraries

# CMake
cmake-build-*/

# Mongo Explorer plugin
.idea/**/mongoSettings.xml

# File-based project format
*.iws

# IntelliJ
out/

# mpeltonen/sbt-idea plugin
.idea_modules/

# JIRA plugin
atlassian-ide-plugin.xml

# Cursive Clojure plugin
.idea/replstate.xml

# Crashlytics plugin (for Android Studio and IntelliJ)
com_crashlytics_export_strings.xml
crashlytics.properties
crashlytics-build.properties
fabric.properties

# Editor-based Rest Client
.idea/httpRequests

# Android studio 3.1+ serialized cache file
.idea/caches/build_file_checksums.ser
>>>>>>> 5a095a6e
<|MERGE_RESOLUTION|>--- conflicted
+++ resolved
@@ -1,17 +1,8 @@
-<<<<<<< HEAD
-
-spatialmath/docs/build
-
-### Python ###
-# Byte-compiled / optimized / DLL files
-__pycache__/
-=======
 # Toolbox builds
 spatialmath/docs/build
 
 # Byte-compiled / optimized / DLL files
 __pycache__
->>>>>>> 5a095a6e
 *.py[cod]
 *$py.class
 
@@ -32,10 +23,6 @@
 sdist/
 var/
 wheels/
-<<<<<<< HEAD
-pip-wheel-metadata/
-=======
->>>>>>> 5a095a6e
 share/python-wheels/
 *.egg-info/
 .installed.cfg
@@ -62,22 +49,15 @@
 nosetests.xml
 coverage.xml
 *.cover
-<<<<<<< HEAD
-.hypothesis/
-.pytest_cache/
-=======
 *.py,cover
 .hypothesis/
 .pytest_cache/
 cover/
->>>>>>> 5a095a6e
 
 # Translations
 *.mo
 *.pot
 
-<<<<<<< HEAD
-=======
 # Django stuff:
 *.log
 local_settings.py
@@ -88,7 +68,6 @@
 instance/
 .webassets-cache
 
->>>>>>> 5a095a6e
 # Scrapy stuff:
 .scrapy
 
@@ -96,12 +75,6 @@
 docs/_build/
 
 # PyBuilder
-<<<<<<< HEAD
-target/
-
-# pyenv
-.python-version
-=======
 .pybuilder/
 target/
 
@@ -116,7 +89,6 @@
 #   For a library or package, you might want to ignore these files since the code is
 #   intended to run in multiple environments; otherwise, check them in:
 # .python-version
->>>>>>> 5a095a6e
 
 # pipenv
 #   According to pypa/pipenv#598, it is recommended to include Pipfile.lock in version control.
@@ -125,8 +97,6 @@
 #   install all needed dependencies.
 #Pipfile.lock
 
-<<<<<<< HEAD
-=======
 # PEP 582; used by e.g. github.com/David-OConnor/pyflow
 __pypackages__/
 
@@ -153,7 +123,6 @@
 # Rope project settings
 .ropeproject
 
->>>>>>> 5a095a6e
 # mkdocs documentation
 /site
 
@@ -165,14 +134,12 @@
 # Pyre type checker
 .pyre/
 
-<<<<<<< HEAD
 ### VisualStudioCode ###
 .vscode/settings.json
 
 ### VisualStudioCode Patch ###
 # Ignore all local history of files
 .history
-=======
 # pytype static type analyzer
 .pytype/
 
@@ -238,5 +205,4 @@
 .idea/httpRequests
 
 # Android studio 3.1+ serialized cache file
-.idea/caches/build_file_checksums.ser
->>>>>>> 5a095a6e
+.idea/caches/build_file_checksums.ser
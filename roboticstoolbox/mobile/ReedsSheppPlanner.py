--- conflicted
+++ resolved
@@ -529,12 +529,9 @@
 if __name__ == "__main__":
     from math import pi
 
-<<<<<<< HEAD
-=======
     # start = (-1, -4, -np.radians(20))
     # goal = (5, 5, np.radians(25))
 
->>>>>>> 87e396e4
     start = (0, 0, 0)
     goal = (0, 0, pi)
 

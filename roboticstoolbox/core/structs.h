--- conflicted
+++ resolved
@@ -19,47 +19,34 @@
 {
 #endif /* __cplusplus */
 
-    typedef struct ET ET;
-    typedef struct ETS ETS;
+        typedef struct ET ET;
+        typedef struct ETS ETS;
 
-    struct ETS
-    {
-        /**********************************************************
-         *************** kinematic parameters *********************
-         **********************************************************/
-        ET **ets;
-        int n;
-        int m;
-<<<<<<< HEAD
-=======
+        struct ETS
+        {
+                /**********************************************************
+                 *************** kinematic parameters *********************
+                 **********************************************************/
+                ET **ets;
+                int n;
+                int m;
+        };
 
-#ifdef __cplusplus
-        Eigen::Map<Eigen::Matrix<double, 4, 4, Eigen::RowMajor>/**/> Tm;
-#endif /* __cplusplus */
->>>>>>> 0e090f7d
-    };
+        struct ET
+        {
+                int isjoint;
+                int isflip;
+                int jindex;
+                int axis;
+                double *T;    /* link static transform */
+                double *qlim; /* joint limits */
+                void (*op)(double *data, double eta);
 
-    struct ET
-    {
-        int isjoint;
-        int isflip;
-        int jindex;
-        int axis;
-        double *T;    /* link static transform */
-        double *qlim; /* joint limits */
-        void (*op)(double *data, double eta);
-
-<<<<<<< HEAD
-        // #ifdef __cplusplus
-        // Eigen::Map<Eigen::Matrix<double, 4, 4, Eigen::RowMajor>> Tm;
-        MapMatrix4dc Tm;
-        // #endif /* __cplusplus */
-=======
-#ifdef __cplusplus
-        Eigen::Map<Eigen::Matrix<double, 4, 4, Eigen::RowMajor>/**/> Tm;
-#endif /* __cplusplus */
->>>>>>> 0e090f7d
-    };
+                // #ifdef __cplusplus
+                // Eigen::Map<Eigen::Matrix<double, 4, 4, Eigen::RowMajor>> Tm;
+                MapMatrix4dc Tm;
+                // #endif /* __cplusplus */
+        };
 
 #ifdef __cplusplus
 } /* extern "C" */

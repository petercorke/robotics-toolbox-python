#!/usr/bin/env python3
"""
@author: Jesse Haviland
"""

from roboticstoolbox.robot.Robot import Robot, Robot2


class ERobot(Robot):
    def __init__(self, *args, **kwargs):

        # warn("ERobot is deprecated, use iscollided instead", FutureWarning)

<<<<<<< HEAD
    """
    Construct an ERobot object
    :param et_list: List of elementary transforms which represent the robot
        kinematics
    :type et_list: ET list
    :param name: Name of the robot
    :type name: str, optional
    :param manufacturer: Manufacturer of the robot
    :type manufacturer: str, optional
    :param base: Location of the base is the world frame
    :type base: SE3, optional
    :param tool: Offset of the flange of the robot to the end-effector
    :type tool: SE3, optional
    :param gravity: The gravity vector
    :type n: ndarray(3)
    An ERobot represents the kinematics of a serial-link manipulator with
    one or more branches.
    From ETS
    --------
    Example:
    .. runblock:: pycon
        >>> from roboticstoolbox import ETS, ERobot
        >>> ets = ETS.rz() * ETS.ry() * ETS.tz(1) * ETS.ry() * ETS.tz(1)
        >>> robot = ERobot(ets)
        >>> print(robot)
    The ETS is partitioned such that a new link frame is created **after** every
    joint variable.
    From list of Links
    -------------------
    Example:
    .. runblock:: pycon
        >>> from roboticstoolbox import ETS, ERobot
        >>> link1 = Link(ETS.rz(), name='link1')
        >>> link2 = Link(ETS.ry(), name='link2', parent=link1)
        >>> link3 = Link(ETS.tz(1) * ETS.ry(), name='link3', parent=link2)
        >>> link4 = Link(ETS.tz(1), name='ee', parent=link3)
        >>> robot = ERobot([link1, link2, link3, link4])
        >>> print(robot)
    A number of ``Link`` objects are created, each has a transform with
    respect to the previous frame, and all except the first link have a parent.
    The implicit parent of the first link is the base.
    The parent also can be specified as a string, and its name is mapped to the
    parent link by name in ``ERobot``.
    If no ``parent`` arguments are given it is assumed the links are in
    sequential order, and the parent hierarchy will be automatically
    established.
    .. runblock:: pycon
        >>> from roboticstoolbox import ETS, ERobot
        >>> robot = ERobot([
        >>>     Link(ETS.rz(), name='link1'),
        >>>     Link(ETS.ry(), name='link2'),
        >>>     Link(ETS.tz(1) * ETS.ry(), name='link3'),
        >>>     Link(ETS.tz(1), name='ee')
        >>>             ])
        >>> print(robot)
    Branched robots
    ---------------
    Example:
    .. runblock:: pycon
        >>> robot = ERobot([
        >>>    Link(ETS.rz(), name='link1'),
        >>>    Link(ETS.tx(1) * ETS.ty(-0.5) * ETS.rz(), name='link2', parent='link1'),
        >>>    Link(ETS.tx(1), name='ee_1', parent='link2'),
        >>>    Link(ETS.tx(1) * ETS.ty(0.5) * ETS.rz(), name='link3', parent='link1'),
        >>>    Link(ETS.tx(1), name='ee_2', parent='link3')
        >>>             ])
        >>> print(robot)
    :references:
        - Kinematic Derivatives using the Elementary Transform Sequence,
          J. Haviland and P. Corke
    """  # noqa E501

    def __init__(self, links, gripper_links=None, checkjindex=True, **kwargs):
        self._path_cache_fknm = {}
        self._path_cache = {}
        self._eye_fknm = eye(4)

        self._linkdict = {}
        self._n = 0
        self._ee_links = []

        # Ordered links, we reorder the input elinks to be in depth first
        # search order
        orlinks = []

        # check all the incoming Link objects
        n = 0
        for k, link in enumerate(links):
            # if link has no name, give it one
            if link.name is None or link.name == "":
                link.name = f"link-{k}"
            link.number = k + 1

            # put it in the link dictionary, check for duplicates
            if link.name in self._linkdict:
                raise ValueError(f"link name {link.name} is not unique")
            self._linkdict[link.name] = link

            if link.isjoint:
                n += 1

        # resolve parents given by name, within the context of
        # this set of links
        for link in links:
            if link.parent is None and link.parent_name is not None:
                link._parent = self._linkdict[link.parent_name]

        if all([link.parent is None for link in links]):
            # no parent links were given, assume they are sequential
            for i in range(len(links) - 1):
                links[i + 1]._parent = links[i]

        self._n = n

        # scan for base
        for link in links:
            # is this a base link?
            if link._parent is None:
                try:
                    if self._base_link is not None:
                        if link != self._base_link:
                            raise ValueError("Multiple base links")
                except AttributeError:
                    pass

                self._base_link = link
            else:
                # no, update children of this link's parent
                link._parent._children.append(link)

        if self.base_link is None:  # Pragma: nocover
            raise ValueError(
                "Invalid link configuration provided, must have a base link"
            )

        # Scene node, set links between the links
        for link in links:
            if link.parent is not None:
                link.scene_parent = link.parent

        # Set up the gripper, make a list containing the root of all
        # grippers
        if gripper_links is not None:
            if isinstance(gripper_links, Link):
                gripper_links = [gripper_links]
        else:
            gripper_links = []

        # An empty list to hold all grippers
        self._grippers = []

        # Make a gripper object for each gripper
        for link in gripper_links:
            g_links = self.dfs_links(link)

            # Remove gripper links from the robot
            for g_link in g_links:
                # print(g_link)
                links.remove(g_link)

            # Save the gripper object
            self._grippers.append(Gripper(g_links, name=link.name))

        # Subtract the n of the grippers from the n of the robot
        for gripper in self._grippers:
            self._n -= gripper.n

        # Set the ee links
        self.ee_links = []
        if len(gripper_links) == 0:
            for link in links:
                # is this a leaf node? and do we not have any grippers
                if len(link.children) == 0:
                    # no children, must be an end-effector
                    self.ee_links.append(link)
        else:
            for link in gripper_links:
                # use the passed in value
                self.ee_links.append(link.parent)  # type: ignore

        # assign the joint indices
        if all([link.jindex is None or link.ets._auto_jindex for link in links]):
            # no joints have an index
            jindex = [0]  # "mutable integer" hack

            def visit_link(link, jindex):
                # if it's a joint, assign it a jindex and increment it
                if link.isjoint and link in links:
                    link.jindex = jindex[0]
                    jindex[0] += 1

                if link in links:
                    orlinks.append(link)

            # visit all links in DFS order
            self.dfs_links(self.base_link, lambda link: visit_link(link, jindex))

        elif all([link.jindex is not None for link in links if link.isjoint]):
            # jindex set on all, check they are unique and contiguous
            if checkjindex:
                jset = set(range(self._n))
                for link in links:
                    if link.isjoint and link.jindex not in jset:
                        raise ValueError(
                            f"joint index {link.jindex} was " "repeated or out of range"
                        )
                    jset -= set([link.jindex])
                if len(jset) > 0:  # pragma nocover  # is impossible
                    raise ValueError(f"joints {jset} were not assigned")
            orlinks = links
        else:
            # must be a mixture of Links with/without jindex
            raise ValueError("all links must have a jindex, or none have a jindex")

        # self._nbranches = sum([link.nchildren == 0 for link in links])

        # Set up qlim
        qlim = zeros((2, self.n))
        j = 0

        for i in range(len(orlinks)):
            if orlinks[i].isjoint:
                qlim[:, j] = orlinks[i].qlim
                j += 1
        self._qlim = qlim

        self._valid_qlim = False
        for i in range(self.n):
            if any(qlim[:, i] != 0) and not any(isnan(qlim[:, i])):
                self._valid_qlim = True

        # Initialise Robot object
        super().__init__(orlinks, **kwargs)

        # Fix number of links for gripper links
        self._nlinks = len(links)

        for gripper in self.grippers:
            self._nlinks += len(gripper.links)

        # SceneNode, set a reference to the first link
        self.scene_children = [self.links[0]]  # type: ignore

    def __str__(self) -> str:
        """
        Pretty prints the ETS Model of the robot.
        :return: Pretty print of the robot model
        :rtype: str
        .. note::
            - Constant links are shown in blue.
            - End-effector links are prefixed with an @
            - Angles in degrees
            - The robot base frame is denoted as ``BASE`` and is equal to the
              robot's ``base`` attribute.
        """
        unicode = rtb_get_param("unicode")
        border = "thin" if unicode else "ascii"

        table = ANSITable(
            Column("link", headalign="^", colalign=">"),
            Column("link", headalign="^", colalign="<"),
            Column("joint", headalign="^", colalign=">"),
            Column("parent", headalign="^", colalign="<"),
            Column("ETS: parent to link", headalign="^", colalign="<"),
            border=border,
        )

        for k, link in enumerate(self.links):
            color = "" if link.isjoint else "<<blue>>"
            ee = "@" if link in self.ee_links else ""
            ets = link.ets
            if link.parent is None:
                parent_name = "BASE"
            else:
                parent_name = link.parent.name
            s = ets.__str__(f"q{link.jindex}")
            # if len(s) > 0:
            #     op = " \u2295 " if unicode else " * "  # \oplus
            #     s = op + s

            if link.isjoint:
                jname = link.jindex
            else:
                jname = ""
            table.row(
                # link.jindex,
                k,
                color + ee + link.name,
                jname,
                parent_name,
                f"{s}",
            )

        if isinstance(self, ERobot2):
            classname = "ERobot2"
        else:
            classname = "ERobot"

        s = f"{classname}: {self.name}"
        if self.manufacturer is not None and len(self.manufacturer) > 0:
            s += f" (by {self.manufacturer})"
        s += f", {self.n} joints ({self.structure})"
        if len(self.grippers) > 0:
            s += (
                f", {len(self.grippers)} gripper{'s' if len(self.grippers) > 1 else ''}"
            )
        if self.nbranches > 1:
            s += f", {self.nbranches} branches"
        if self._hasdynamics:
            s += ", dynamics"
        if any([len(link.geometry) > 0 for link in self.links]):
            s += ", geometry"
        if any([len(link.collision) > 0 for link in self.links]):
            s += ", collision"
        s += "\n"

        s += str(table)
        s += self.configurations_str(border=border)

        return s

    @overload
    def __getitem__(self: "ERobot", i: Union[int, str]) -> Link:
        ...

    @overload
    def __getitem__(self: "ERobot", i: slice) -> List[Link]:
        ...

    @overload
    def __getitem__(self: "ERobot2", i: Union[int, str]) -> Link2:
        ...

    @overload
    def __getitem__(self: "ERobot2", i: slice) -> List[Link2]:
        ...

    def __getitem__(self, i):
        """
        Get link

        :param i: link number or name
        :type i: int, slice or str
        :return: i'th link or named link
        :rtype: Link

        This also supports iterating over each link in the robot object,
        from the base to the tool.

        .. runblock:: pycon

            >>> import roboticstoolbox as rtb
            >>> robot = rtb.models.Panda()
            >>> print(robot[1]) # print the 2nd link
            >>> print([link.a for link in robot])  # print all the a_j values

        .. note:: ``ERobot`` supports link lookup by name,
            eg. ``robot['link1']``
        """
        if isinstance(i, str):
            try:
                return self.link_dict[i]
            except KeyError:
                raise KeyError(f"link {i} not in link dictionary")
            except AttributeError:
                raise AttributeError(f"robot has no link dictionary")
        else:
            return self._links[i]

    # --------------------------------------------------------------------- #

    @overload
    def links(self: "ERobot") -> List[Link]:
        ...

    @overload
    def links(self: "ERobot2") -> List[Link2]:
        ...

    @property
    def links(self) -> List[Link]:
        """
        Robot links

        :return: A list of link objects
        """
        return self._links

    # --------------------------------------------------------------------- #

    @property
    def n(self) -> int:
        """
        Number of joints
        :return: number of variable joint in the robot's kinematic tree
        :rtype: int
        The sum of the number of revolute and prismatic joints.
        """
        return self._n

    # --------------------------------------------------------------------- #

    @property
    def grippers(self) -> List[Gripper]:
        """
        Grippers attached to the robot

        :return: A list of grippers

        """
        return self._grippers

    # --------------------------------------------------------------------- #
    @property
    def nbranches(self) -> int:
        """
        Number of branches

        :return: number of branches in the robot's kinematic tree
        :rtype: int

        Number of branches in this robot.  Computed as the number of links with
        zero children

        Example:

        .. runblock:: pycon

            >>> import roboticstoolbox as rtb
            >>> robot = rtb.models.ETS.Panda()
            >>> robot.nbranches

        :seealso: :func:`n`, :func:`nlinks`
        """
        # return self._nbranches
        return sum([link.nchildren == 0 for link in self.links]) + len(self.grippers)

    # --------------------------------------------------------------------- #

    @overload
    def elinks(self: "ERobot") -> List[Link]:
        ...

    @overload
    def elinks(self: "ERobot2") -> List[Link2]:
        ...

    @property
    def elinks(self) -> List[Link]:
        return self._links

    # --------------------------------------------------------------------- #

    @overload
    def link_dict(self: "ERobot") -> Dict[str, Link]:
        ...

    @overload
    def link_dict(self: "ERobot2") -> Dict[str, Link2]:
        ...

    @property
    def link_dict(self) -> Dict[str, Link]:
        return self._linkdict

    # --------------------------------------------------------------------- #

    @overload
    def base_link(self: "ERobot") -> Link:
        ...

    @overload
    def base_link(self: "ERobot2") -> Link2:
        ...

    @property
    def base_link(self) -> Link:
        return self._base_link

    @base_link.setter
    def base_link(self, link):
        if isinstance(link, Link):
            self._base_link = link
        else:
            raise TypeError("Must be a Link")

    # --------------------------------------------------------------------- #

    @overload
    def ee_links(self: "ERobot2") -> List[Link2]:
        ...

    @overload
    def ee_links(self: "ERobot") -> List[Link]:
        ...

    @property
    def ee_links(self) -> List[Link]:
        return self._ee_links

    @ee_links.setter
    def ee_links(self, link: Union[List[Link], Link]):
        if isinstance(link, Link):
            self._ee_links = [link]
        elif isinstance(link, list) and all([isinstance(x, Link) for x in link]):
            self._ee_links = link
        else:
            raise TypeError("expecting a Link or list of Links")

    # --------------------------------------------------------------------- #

    @property
    def reach(self) -> float:
        r"""
        Reach of the robot
        :return: Maximum reach of the robot
        :rtype: float
        A conservative estimate of the reach of the robot. It is computed as
        the sum of the translational ETs that define the link transform.
        .. note::
            - Probably an overestimate of reach
            - Used by numerical inverse kinematics to scale translational
              error.
            - For a prismatic joint, uses ``qlim`` if it is set
        .. warning:: Computed on the first access. If kinematic parameters
              subsequently change this will not be reflected.
        """
        if self._reach is None:
            d_all = []
            for link in self.ee_links:
                d = 0
                while True:
                    for et in link.ets:
                        if et.istranslation:
                            if et.isjoint:
                                # the length of a prismatic joint depends on the
                                # joint limits.  They might be set in the ET
                                # or in the Link depending on how the robot
                                # was constructed
                                if link.qlim is not None:
                                    d += max(link.qlim)
                                elif et.qlim is not None:
                                    d += max(et.qlim)
                            else:
                                d += abs(et.eta)
                    link = link.parent
                    if link is None or isinstance(link, str):
                        d_all.append(d)
                        break

            self._reach = max(d_all)
        return self._reach

    # --------------------------------------------------------------------- #

    def hierarchy(self):
        """
        Pretty print the robot link hierachy
        :return: Pretty print of the robot model
        :rtype: str
        Example:
        .. runblock:: pycon
            >>> import roboticstoolbox as rtb
            >>> robot = rtb.models.URDF.Panda()
            >>> robot.hierarchy()
        """

        def recurse(link, indent=0):
            print(" " * indent * 2, link.name)
            for child in link.child:
                recurse(child, indent + 1)

        recurse(self.base_link)

    # --------------------------------------------------------------------- #

    def _find_ets(self, start, end, explored, path) -> Union[ETS, None]:
        """
        Privade method which will recursively find the ETS of a path
        see ets()
        """

        link = self._getlink(start, self.base_link)
        end = self._getlink(end, self.ee_links[0])

        toplevel = path is None
        explored.add(link)

        if link == end:
            return path

        # unlike regular DFS, the neighbours of the node are its children
        # and its parent.

        # visit child nodes below start
        if toplevel:
            path = link.ets

        if link.children is not None:
            for child in link.children:
                if child not in explored:
                    p = self._find_ets(child, end, explored, path * child.ets)
                    if p is not None:
                        return p

        # we didn't find the node below, keep going up a level, and recursing
        # down again
        if toplevel:
            path = None
        if link.parent is not None:
            parent = link.parent  # go up one level toward the root
            if parent not in explored:
                if path is None:
                    p = self._find_ets(parent, end, explored, link.ets.inv())
                else:
                    p = self._find_ets(parent, end, explored, path * link.ets.inv())
                if p is not None:
                    return p

    def _gripper_ets(self, gripper: Gripper) -> ETS:
        """
        Privade method which will find the ETS of a gripper
        """
        # return gripper.links[0].ets * ET.SE3(gripper.tool)
        return ETS(ET.SE3(gripper.tool))

    @lru_cache(maxsize=32)
    def ets(
        self,
        start: Union[Link, Gripper, str, None] = None,
        end: Union[Link, Gripper, str, None] = None,
    ) -> ETS:
        """
        ERobot to ETS

        :param start: start of path, defaults to ``base_link``
        :type start: Link or str, optional
        :param end: end of path, defaults to end-effector
        :type end: Link or str, optional
        :raises ValueError: a link does not belong to this ERobot
        :raises TypeError: a bad link argument
        :return: elementary transform sequence
        :rtype: ETS instance


        - ``robot.ets()`` is an ETS representing the kinematics from base to
          end-effector.
        - ``robot.ets(end=link)`` is an ETS representing the kinematics from
          base to the link ``link`` specified as a Link reference or a name.
        - ``robot.ets(start=l1, end=l2)`` is an ETS representing the kinematics
          from link ``l1`` to link ``l2``.

        .. runblock:: pycon
            >>> import roboticstoolbox as rtb
            >>> panda = rtb.models.ETS.Panda()
            >>> panda.ets()
        """

        # ets to stand and end incase of grippers
        ets_init = None
        ets_end = None

        if isinstance(start, Gripper):
            ets_init = self._gripper_ets(start).inv()
            link = start.links[0].parent
            if link is None:  # pragma: nocover
                raise ValueError("Invalid robot link configuration")
        else:
            link = self._getlink(start, self.base_link)

        if end is None:
            if len(self.grippers) > 1:
                end_link = self.grippers[0].links[0]
                ets_end = self._gripper_ets(self.grippers[0])
                print("multiple grippers present, ambiguous, using self.grippers[0]")
            elif len(self.grippers) == 1:
                end_link = self.grippers[0].links[0]
                ets_end = self._gripper_ets(self.grippers[0])
            elif len(self.grippers) > 1:
                end_link = self._getlink(end, self.ee_links[0])
                print(
                    "multiple end-effectors present, ambiguous, using self.ee_links[0]"
                )
            else:
                end_link = self._getlink(end, self.ee_links[0])
        else:
            if isinstance(end, Gripper):
                ets_end = self._gripper_ets(end)
                end_link = end.links[0].parent  # type: ignore
                if end_link is None:  # pragma: nocover
                    raise ValueError("Invalid robot link configuration")
            else:
                end_link = self._getlink(end, self.ee_links[0])

        explored = set()

        if link is end_link:
            ets = link.ets
        else:
            ets = self._find_ets(link, end_link, explored, path=None)

        if ets is None:
            raise ValueError("Could not find the requested ETS in this robot")

        if ets_init is not None:
            ets = ets_init * ets

        if ets_end is not None:
            ets = ets * ets_end

        return ets

    # --------------------------------------------------------------------- #

    def segments(self) -> List[List[Union[Link, None]]]:
        """
        Segments of branched robot

        :return: Segment list
        :rtype: list of lists of Link

        For a single-chain robot with structure::

            L1 - L2 - L3

        the return is ``[[None, L1, L2, L3]]``

        For a robot with structure::

            L1 - L2 +-  L3 - L4
                    +- L5 - L6

        the return is ``[[None, L1, L2], [L2, L3, L4], [L2, L5, L6]]``

        .. note::
            - the length of the list is the number of segments in the robot
            - the first segment always starts with ``None`` which represents
              the base transform (since there is no base link)
            - the last link of one segment is also the first link of subsequent
              segments
        """

        def recurse(link: Link):

            segs = [link.parent]
            while True:
                segs.append(link)
                if link.nchildren == 0:
                    return [segs]
                elif link.nchildren == 1:
                    link = link.children[0]  # type: ignore
                    continue
                elif link.nchildren > 1:
                    segs = [segs]

                    for child in link.children:  # type: ignore
                        segs.extend(recurse(child))

                    return segs

        return recurse(self.links[0])  # type: ignore

    # --------------------------------------------------------------------- #

    def fkine_all(self, q):
        """
        Compute the pose of every link frame

        :param q: The joint configuration
        :type q:  darray(n)
        :return: Pose of all links
        :rtype: SE3 instance

        ``T = robot.fkine_all(q)`` is  an SE3 instance with ``robot.nlinks +
        1`` values:

        - ``T[0]`` is the base transform
        - ``T[i]`` is the pose of link whose ``number`` is ``i``

        :references:
            - Kinematic Derivatives using the Elementary Transform
              Sequence, J. Haviland and P. Corke
        """
        q = getvector(q)

        if isinstance(self, ERobot):
            Tbase = SE3(self.base)  # add base, also sets the type
        else:
            Tbase = SE2(self.base)  # add base, also sets the type

        linkframes = Tbase.__class__.Alloc(self.nlinks + 1)
        linkframes[0] = Tbase

        def recurse(Tall, Tparent, q, link):
            # if joint??
            T = Tparent
            while True:
                if isinstance(self, ERobot):
                    T *= SE3(link.A(q[link.jindex]))
                else:
                    T *= SE2(link.A(q[link.jindex]))

                Tall[link.number] = T

                if link.nchildren == 0:
                    # no children
                    return
                elif link.nchildren == 1:
                    # one child
                    if link in self.ee_links:
                        # this link is an end-effector, go no further
                        return
                    link = link.children[0]
                    continue
                else:
                    # multiple children
                    for child in link.children:
                        recurse(Tall, T, q, child)
                    return

        recurse(linkframes, Tbase, q, self.links[0])

        return linkframes

    # --------------------------------------------------------------------- #

    def showgraph(self, **kwargs):
        """
        Display a link transform graph in browser
        :param etsbox: Put the link ETS in a box, otherwise an edge label
        :type etsbox: bool
        :param jtype: Arrowhead to node indicates revolute or prismatic type
        :type jtype: bool
        :param static: Show static joints in blue and bold
        :type static: bool
        ``robot.showgraph()`` displays a graph of the robot's link frames
        and the ETS between them.  It uses GraphViz dot.
        The nodes are:
            - Base is shown as a grey square.  This is the world frame origin,
              but can be changed using the ``base`` attribute of the robot.
            - Link frames are indicated by circles
            - ETS transforms are indicated by rounded boxes
        The edges are:
            - an arrow if `jtype` is False or the joint is fixed
            - an arrow with a round head if `jtype` is True and the joint is
              revolute
            - an arrow with a box head if `jtype` is True and the joint is
              prismatic
        Edge labels or nodes in blue have a fixed transformation to the
        preceding link.
        Example::
            >>> import roboticstoolbox as rtb
            >>> panda = rtb.models.URDF.Panda()
            >>> panda.showgraph()
        .. image:: ../figs/panda-graph.svg
            :width: 600
        :seealso: :func:`dotfile`
        """

        # create the temporary dotfile
        dotfile = tempfile.TemporaryFile(mode="w")
        self.dotfile(dotfile, **kwargs)

        # rewind the dot file, create PDF file in the filesystem, run dot
        dotfile.seek(0)
        pdffile = tempfile.NamedTemporaryFile(suffix=".pdf", delete=False)
        subprocess.run("dot -Tpdf", shell=True, stdin=dotfile, stdout=pdffile)

        # open the PDF file in browser (hopefully portable), then cleanup
        webbrowser.open(f"file://{pdffile.name}")

    # --------------------------------------------------------------------- #

    def dotfile(self, filename, etsbox=False, ets="full", jtype=False, static=True):
        """
        Write a link transform graph as a GraphViz dot file
        :param file: Name of file to write to
        :type file: str or file
        :param etsbox: Put the link ETS in a box, otherwise an edge label
        :type etsbox: bool
        :param jtype: Arrowhead to node indicates revolute or prismatic type
        :type jtype: bool
        :param static: Show static joints in blue and bold
        :type static: bool
        The file can be processed using dot::
            % dot -Tpng -o out.png dotfile.dot
        The nodes are:
            - Base is shown as a grey square.  This is the world frame origin,
              but can be changed using the ``base`` attribute of the robot.
            - Link frames are indicated by circles
            - ETS transforms are indicated by rounded boxes
        The edges are:
            - an arrow if `jtype` is False or the joint is fixed
            - an arrow with a round head if `jtype` is True and the joint is
              revolute
            - an arrow with a box head if `jtype` is True and the joint is
              prismatic
        Edge labels or nodes in blue have a fixed transformation to the
        preceding link.
        .. note:: If ``filename`` is a file object then the file will *not*
            be closed after the GraphViz model is written.
        :seealso: :func:`showgraph`
        """
        if isinstance(filename, str):
            file = open(filename, "w")
        else:
            file = filename

        header = r"""digraph G {
graph [rankdir=LR];
"""

        def draw_edge(link, etsbox, jtype, static):
            # draw the edge
            if jtype:
                if link.isprismatic:
                    edge_options = 'arrowhead="box", arrowtail="inv", dir="both"'
                elif link.isrevolute:
                    edge_options = 'arrowhead="dot", arrowtail="inv", dir="both"'
                else:
                    edge_options = 'arrowhead="normal"'
            else:
                edge_options = 'arrowhead="normal"'

            if link.parent is None:
                parent = "BASE"
            else:
                parent = link.parent.name

            if etsbox:
                # put the ets fragment in a box
                if not link.isjoint and static:
                    node_options = ', fontcolor="blue"'
                else:
                    node_options = ""
                file.write(
                    "  {}_ets [shape=box, style=rounded, "
                    'label="{}"{}];\n'.format(
                        link.name, link.ets.__str__(q=f"q{link.jindex}"), node_options
                    )
                )
                file.write("  {} -> {}_ets;\n".format(parent, link.name))
                file.write(
                    "  {}_ets -> {} [{}];\n".format(link.name, link.name, edge_options)
                )
            else:
                # put the ets fragment as an edge label
                if not link.isjoint and static:
                    edge_options += 'fontcolor="blue"'
                if ets == "full":
                    estr = link.ets.__str__(q=f"q{link.jindex}")
                elif ets == "brief":
                    if link.jindex is None:
                        estr = ""
                    else:
                        estr = f"...q{link.jindex}"
                else:
                    return
                file.write(
                    '  {} -> {} [label="{}", {}];\n'.format(
                        parent,
                        link.name,
                        estr,
                        edge_options,
                    )
                )

        file.write(header)

        # add the base link
        file.write("  BASE [shape=square, style=filled, fillcolor=gray]\n")

        # add the links
        for link in self:
            # draw the link frame node (circle) or ee node (doublecircle)
            if link in self.ee_links:
                # end-effector
                node_options = 'shape="doublecircle", color="blue", fontcolor="blue"'
            else:
                node_options = 'shape="circle"'

            file.write("  {} [{}];\n".format(link.name, node_options))

            draw_edge(link, etsbox, jtype, static)

        for gripper in self.grippers:
            for link in gripper.links:
                file.write("  {} [shape=cds];\n".format(link.name))
                draw_edge(link, etsbox, jtype, static)

        file.write("}\n")

        if isinstance(filename, str):
            file.close()  # noqa

    # --------------------------------------------------------------------- #

    def dfs_links(self, start, func=None):
        """
        Visit all links from start in depth-first order and will apply
        func to each visited link
        :param start: the link to start at
        :type start: Link
        :param func: An optional function to apply to each link as it is found
        :type func: function
        :returns: A list of links
        :rtype: list of Link
        """
        visited = []

        def vis_children(link):
            visited.append(link)
            if func is not None:
                func(link)

            for li in link.children:
                if li not in visited:
                    vis_children(li)

        vis_children(start)

        return visited

    def _get_limit_links(
        self,
        end: Union[Gripper, Link, str, None] = None,
        start: Union[Gripper, Link, str, None] = None,
    ) -> Tuple[Link, Union[Link, Gripper], Union[None, SE3]]:
        """
        Get and validate an end-effector, and a base link
        :param end: end-effector or gripper to compute forward kinematics to
        :type end: str or Link or Gripper, optional
        :param start: name or reference to a base link, defaults to None
        :type start: str or Link, optional
        :raises ValueError: link not known or ambiguous
        :raises ValueError: [description]
        :raises TypeError: unknown type provided
        :return: end-effector link, base link, and tool transform of gripper
            if applicable
        :rtype: Link, Elink, SE3 or None
        Helper method to find or validate an end-effector and base link.
        """

        # Try cache
        # if self._cache_end is not None:
        #     return self._cache_end, self._cache_start, self._cache_end_tool

        tool = None
        if end is None:

            if len(self.grippers) > 1:
                end_ret = self.grippers[0].links[0]
                tool = self.grippers[0].tool
                if len(self.grippers) > 1:
                    # Warn user: more than one gripper
                    print("More than one gripper present, using robot.grippers[0]")
            elif len(self.grippers) == 1:
                end_ret = self.grippers[0].links[0]
                tool = self.grippers[0].tool

            # no grippers, use ee link if just one
            elif len(self.ee_links) > 1:
                end_ret = self.ee_links[0]
                if len(self.ee_links) > 1:
                    # Warn user: more than one EE
                    print("More than one end-effector present, using robot.ee_links[0]")
            else:
                end_ret = self.ee_links[0]

            # Cache result
            self._cache_end = end
            self._cache_end_tool = tool
        else:

            # Check if end corresponds to gripper
            for gripper in self.grippers:
                if end == gripper or end == gripper.name:
                    tool = gripper.tool
                    # end_ret = gripper.links[0]

            # otherwise check for end in the links
            end_ret = self._getlink(end)

        if start is None:
            start_ret = self.base_link

            # Cache result
            self._cache_start = start
        else:
            # start effector is specified
            start_ret = self._getlink(start)

        return end_ret, start_ret, tool

    def _getlink(
        self,
        link: Union[Link, Gripper, str, None],
        default: Union[Link, Gripper, str, None] = None,
    ) -> Link:
        """
        Validate reference to Link

        :param link: link

        :raises ValueError: link does not belong to this ERobot
        :raises TypeError: bad argument

        :return: link reference

        ``robot._getlink(link)`` is a validated reference to a Link within
        the ERobot ``robot``.  If ``link`` is:

        -  an ``Link`` reference it is validated as belonging to
          ``robot``.
        - a string, then it looked up in the robot's link name dictionary, and
          a Link reference returned.
        """
        if link is None:
            link = default

        if isinstance(link, str):
            if link in self.link_dict:
                return self.link_dict[link]

            raise ValueError(f"no link named {link}")

        elif isinstance(link, BaseLink):
            if link in self.links:
                return link
            else:
                for gripper in self.grippers:
                    if link in gripper.links:
                        return link

                raise ValueError("link not in robot links")
        elif isinstance(link, Gripper):
            for gripper in self.grippers:
                if link is gripper:
                    return gripper.links[0]

            raise ValueError("Gripper not in robot")

        else:
            raise TypeError("unknown argument")
=======
        super().__init__(*args, **kwargs)
>>>>>>> 687d345d


# =========================================================================== #


class ERobot2(Robot2):
    def __init__(self, *args, **kwargs):

        # warn("ERobot2 is deprecated, use iscollided instead", FutureWarning)

        super().__init__(*args, **kwargs)<|MERGE_RESOLUTION|>--- conflicted
+++ resolved
@@ -11,1154 +11,7 @@
 
         # warn("ERobot is deprecated, use iscollided instead", FutureWarning)
 
-<<<<<<< HEAD
-    """
-    Construct an ERobot object
-    :param et_list: List of elementary transforms which represent the robot
-        kinematics
-    :type et_list: ET list
-    :param name: Name of the robot
-    :type name: str, optional
-    :param manufacturer: Manufacturer of the robot
-    :type manufacturer: str, optional
-    :param base: Location of the base is the world frame
-    :type base: SE3, optional
-    :param tool: Offset of the flange of the robot to the end-effector
-    :type tool: SE3, optional
-    :param gravity: The gravity vector
-    :type n: ndarray(3)
-    An ERobot represents the kinematics of a serial-link manipulator with
-    one or more branches.
-    From ETS
-    --------
-    Example:
-    .. runblock:: pycon
-        >>> from roboticstoolbox import ETS, ERobot
-        >>> ets = ETS.rz() * ETS.ry() * ETS.tz(1) * ETS.ry() * ETS.tz(1)
-        >>> robot = ERobot(ets)
-        >>> print(robot)
-    The ETS is partitioned such that a new link frame is created **after** every
-    joint variable.
-    From list of Links
-    -------------------
-    Example:
-    .. runblock:: pycon
-        >>> from roboticstoolbox import ETS, ERobot
-        >>> link1 = Link(ETS.rz(), name='link1')
-        >>> link2 = Link(ETS.ry(), name='link2', parent=link1)
-        >>> link3 = Link(ETS.tz(1) * ETS.ry(), name='link3', parent=link2)
-        >>> link4 = Link(ETS.tz(1), name='ee', parent=link3)
-        >>> robot = ERobot([link1, link2, link3, link4])
-        >>> print(robot)
-    A number of ``Link`` objects are created, each has a transform with
-    respect to the previous frame, and all except the first link have a parent.
-    The implicit parent of the first link is the base.
-    The parent also can be specified as a string, and its name is mapped to the
-    parent link by name in ``ERobot``.
-    If no ``parent`` arguments are given it is assumed the links are in
-    sequential order, and the parent hierarchy will be automatically
-    established.
-    .. runblock:: pycon
-        >>> from roboticstoolbox import ETS, ERobot
-        >>> robot = ERobot([
-        >>>     Link(ETS.rz(), name='link1'),
-        >>>     Link(ETS.ry(), name='link2'),
-        >>>     Link(ETS.tz(1) * ETS.ry(), name='link3'),
-        >>>     Link(ETS.tz(1), name='ee')
-        >>>             ])
-        >>> print(robot)
-    Branched robots
-    ---------------
-    Example:
-    .. runblock:: pycon
-        >>> robot = ERobot([
-        >>>    Link(ETS.rz(), name='link1'),
-        >>>    Link(ETS.tx(1) * ETS.ty(-0.5) * ETS.rz(), name='link2', parent='link1'),
-        >>>    Link(ETS.tx(1), name='ee_1', parent='link2'),
-        >>>    Link(ETS.tx(1) * ETS.ty(0.5) * ETS.rz(), name='link3', parent='link1'),
-        >>>    Link(ETS.tx(1), name='ee_2', parent='link3')
-        >>>             ])
-        >>> print(robot)
-    :references:
-        - Kinematic Derivatives using the Elementary Transform Sequence,
-          J. Haviland and P. Corke
-    """  # noqa E501
-
-    def __init__(self, links, gripper_links=None, checkjindex=True, **kwargs):
-        self._path_cache_fknm = {}
-        self._path_cache = {}
-        self._eye_fknm = eye(4)
-
-        self._linkdict = {}
-        self._n = 0
-        self._ee_links = []
-
-        # Ordered links, we reorder the input elinks to be in depth first
-        # search order
-        orlinks = []
-
-        # check all the incoming Link objects
-        n = 0
-        for k, link in enumerate(links):
-            # if link has no name, give it one
-            if link.name is None or link.name == "":
-                link.name = f"link-{k}"
-            link.number = k + 1
-
-            # put it in the link dictionary, check for duplicates
-            if link.name in self._linkdict:
-                raise ValueError(f"link name {link.name} is not unique")
-            self._linkdict[link.name] = link
-
-            if link.isjoint:
-                n += 1
-
-        # resolve parents given by name, within the context of
-        # this set of links
-        for link in links:
-            if link.parent is None and link.parent_name is not None:
-                link._parent = self._linkdict[link.parent_name]
-
-        if all([link.parent is None for link in links]):
-            # no parent links were given, assume they are sequential
-            for i in range(len(links) - 1):
-                links[i + 1]._parent = links[i]
-
-        self._n = n
-
-        # scan for base
-        for link in links:
-            # is this a base link?
-            if link._parent is None:
-                try:
-                    if self._base_link is not None:
-                        if link != self._base_link:
-                            raise ValueError("Multiple base links")
-                except AttributeError:
-                    pass
-
-                self._base_link = link
-            else:
-                # no, update children of this link's parent
-                link._parent._children.append(link)
-
-        if self.base_link is None:  # Pragma: nocover
-            raise ValueError(
-                "Invalid link configuration provided, must have a base link"
-            )
-
-        # Scene node, set links between the links
-        for link in links:
-            if link.parent is not None:
-                link.scene_parent = link.parent
-
-        # Set up the gripper, make a list containing the root of all
-        # grippers
-        if gripper_links is not None:
-            if isinstance(gripper_links, Link):
-                gripper_links = [gripper_links]
-        else:
-            gripper_links = []
-
-        # An empty list to hold all grippers
-        self._grippers = []
-
-        # Make a gripper object for each gripper
-        for link in gripper_links:
-            g_links = self.dfs_links(link)
-
-            # Remove gripper links from the robot
-            for g_link in g_links:
-                # print(g_link)
-                links.remove(g_link)
-
-            # Save the gripper object
-            self._grippers.append(Gripper(g_links, name=link.name))
-
-        # Subtract the n of the grippers from the n of the robot
-        for gripper in self._grippers:
-            self._n -= gripper.n
-
-        # Set the ee links
-        self.ee_links = []
-        if len(gripper_links) == 0:
-            for link in links:
-                # is this a leaf node? and do we not have any grippers
-                if len(link.children) == 0:
-                    # no children, must be an end-effector
-                    self.ee_links.append(link)
-        else:
-            for link in gripper_links:
-                # use the passed in value
-                self.ee_links.append(link.parent)  # type: ignore
-
-        # assign the joint indices
-        if all([link.jindex is None or link.ets._auto_jindex for link in links]):
-            # no joints have an index
-            jindex = [0]  # "mutable integer" hack
-
-            def visit_link(link, jindex):
-                # if it's a joint, assign it a jindex and increment it
-                if link.isjoint and link in links:
-                    link.jindex = jindex[0]
-                    jindex[0] += 1
-
-                if link in links:
-                    orlinks.append(link)
-
-            # visit all links in DFS order
-            self.dfs_links(self.base_link, lambda link: visit_link(link, jindex))
-
-        elif all([link.jindex is not None for link in links if link.isjoint]):
-            # jindex set on all, check they are unique and contiguous
-            if checkjindex:
-                jset = set(range(self._n))
-                for link in links:
-                    if link.isjoint and link.jindex not in jset:
-                        raise ValueError(
-                            f"joint index {link.jindex} was " "repeated or out of range"
-                        )
-                    jset -= set([link.jindex])
-                if len(jset) > 0:  # pragma nocover  # is impossible
-                    raise ValueError(f"joints {jset} were not assigned")
-            orlinks = links
-        else:
-            # must be a mixture of Links with/without jindex
-            raise ValueError("all links must have a jindex, or none have a jindex")
-
-        # self._nbranches = sum([link.nchildren == 0 for link in links])
-
-        # Set up qlim
-        qlim = zeros((2, self.n))
-        j = 0
-
-        for i in range(len(orlinks)):
-            if orlinks[i].isjoint:
-                qlim[:, j] = orlinks[i].qlim
-                j += 1
-        self._qlim = qlim
-
-        self._valid_qlim = False
-        for i in range(self.n):
-            if any(qlim[:, i] != 0) and not any(isnan(qlim[:, i])):
-                self._valid_qlim = True
-
-        # Initialise Robot object
-        super().__init__(orlinks, **kwargs)
-
-        # Fix number of links for gripper links
-        self._nlinks = len(links)
-
-        for gripper in self.grippers:
-            self._nlinks += len(gripper.links)
-
-        # SceneNode, set a reference to the first link
-        self.scene_children = [self.links[0]]  # type: ignore
-
-    def __str__(self) -> str:
-        """
-        Pretty prints the ETS Model of the robot.
-        :return: Pretty print of the robot model
-        :rtype: str
-        .. note::
-            - Constant links are shown in blue.
-            - End-effector links are prefixed with an @
-            - Angles in degrees
-            - The robot base frame is denoted as ``BASE`` and is equal to the
-              robot's ``base`` attribute.
-        """
-        unicode = rtb_get_param("unicode")
-        border = "thin" if unicode else "ascii"
-
-        table = ANSITable(
-            Column("link", headalign="^", colalign=">"),
-            Column("link", headalign="^", colalign="<"),
-            Column("joint", headalign="^", colalign=">"),
-            Column("parent", headalign="^", colalign="<"),
-            Column("ETS: parent to link", headalign="^", colalign="<"),
-            border=border,
-        )
-
-        for k, link in enumerate(self.links):
-            color = "" if link.isjoint else "<<blue>>"
-            ee = "@" if link in self.ee_links else ""
-            ets = link.ets
-            if link.parent is None:
-                parent_name = "BASE"
-            else:
-                parent_name = link.parent.name
-            s = ets.__str__(f"q{link.jindex}")
-            # if len(s) > 0:
-            #     op = " \u2295 " if unicode else " * "  # \oplus
-            #     s = op + s
-
-            if link.isjoint:
-                jname = link.jindex
-            else:
-                jname = ""
-            table.row(
-                # link.jindex,
-                k,
-                color + ee + link.name,
-                jname,
-                parent_name,
-                f"{s}",
-            )
-
-        if isinstance(self, ERobot2):
-            classname = "ERobot2"
-        else:
-            classname = "ERobot"
-
-        s = f"{classname}: {self.name}"
-        if self.manufacturer is not None and len(self.manufacturer) > 0:
-            s += f" (by {self.manufacturer})"
-        s += f", {self.n} joints ({self.structure})"
-        if len(self.grippers) > 0:
-            s += (
-                f", {len(self.grippers)} gripper{'s' if len(self.grippers) > 1 else ''}"
-            )
-        if self.nbranches > 1:
-            s += f", {self.nbranches} branches"
-        if self._hasdynamics:
-            s += ", dynamics"
-        if any([len(link.geometry) > 0 for link in self.links]):
-            s += ", geometry"
-        if any([len(link.collision) > 0 for link in self.links]):
-            s += ", collision"
-        s += "\n"
-
-        s += str(table)
-        s += self.configurations_str(border=border)
-
-        return s
-
-    @overload
-    def __getitem__(self: "ERobot", i: Union[int, str]) -> Link:
-        ...
-
-    @overload
-    def __getitem__(self: "ERobot", i: slice) -> List[Link]:
-        ...
-
-    @overload
-    def __getitem__(self: "ERobot2", i: Union[int, str]) -> Link2:
-        ...
-
-    @overload
-    def __getitem__(self: "ERobot2", i: slice) -> List[Link2]:
-        ...
-
-    def __getitem__(self, i):
-        """
-        Get link
-
-        :param i: link number or name
-        :type i: int, slice or str
-        :return: i'th link or named link
-        :rtype: Link
-
-        This also supports iterating over each link in the robot object,
-        from the base to the tool.
-
-        .. runblock:: pycon
-
-            >>> import roboticstoolbox as rtb
-            >>> robot = rtb.models.Panda()
-            >>> print(robot[1]) # print the 2nd link
-            >>> print([link.a for link in robot])  # print all the a_j values
-
-        .. note:: ``ERobot`` supports link lookup by name,
-            eg. ``robot['link1']``
-        """
-        if isinstance(i, str):
-            try:
-                return self.link_dict[i]
-            except KeyError:
-                raise KeyError(f"link {i} not in link dictionary")
-            except AttributeError:
-                raise AttributeError(f"robot has no link dictionary")
-        else:
-            return self._links[i]
-
-    # --------------------------------------------------------------------- #
-
-    @overload
-    def links(self: "ERobot") -> List[Link]:
-        ...
-
-    @overload
-    def links(self: "ERobot2") -> List[Link2]:
-        ...
-
-    @property
-    def links(self) -> List[Link]:
-        """
-        Robot links
-
-        :return: A list of link objects
-        """
-        return self._links
-
-    # --------------------------------------------------------------------- #
-
-    @property
-    def n(self) -> int:
-        """
-        Number of joints
-        :return: number of variable joint in the robot's kinematic tree
-        :rtype: int
-        The sum of the number of revolute and prismatic joints.
-        """
-        return self._n
-
-    # --------------------------------------------------------------------- #
-
-    @property
-    def grippers(self) -> List[Gripper]:
-        """
-        Grippers attached to the robot
-
-        :return: A list of grippers
-
-        """
-        return self._grippers
-
-    # --------------------------------------------------------------------- #
-    @property
-    def nbranches(self) -> int:
-        """
-        Number of branches
-
-        :return: number of branches in the robot's kinematic tree
-        :rtype: int
-
-        Number of branches in this robot.  Computed as the number of links with
-        zero children
-
-        Example:
-
-        .. runblock:: pycon
-
-            >>> import roboticstoolbox as rtb
-            >>> robot = rtb.models.ETS.Panda()
-            >>> robot.nbranches
-
-        :seealso: :func:`n`, :func:`nlinks`
-        """
-        # return self._nbranches
-        return sum([link.nchildren == 0 for link in self.links]) + len(self.grippers)
-
-    # --------------------------------------------------------------------- #
-
-    @overload
-    def elinks(self: "ERobot") -> List[Link]:
-        ...
-
-    @overload
-    def elinks(self: "ERobot2") -> List[Link2]:
-        ...
-
-    @property
-    def elinks(self) -> List[Link]:
-        return self._links
-
-    # --------------------------------------------------------------------- #
-
-    @overload
-    def link_dict(self: "ERobot") -> Dict[str, Link]:
-        ...
-
-    @overload
-    def link_dict(self: "ERobot2") -> Dict[str, Link2]:
-        ...
-
-    @property
-    def link_dict(self) -> Dict[str, Link]:
-        return self._linkdict
-
-    # --------------------------------------------------------------------- #
-
-    @overload
-    def base_link(self: "ERobot") -> Link:
-        ...
-
-    @overload
-    def base_link(self: "ERobot2") -> Link2:
-        ...
-
-    @property
-    def base_link(self) -> Link:
-        return self._base_link
-
-    @base_link.setter
-    def base_link(self, link):
-        if isinstance(link, Link):
-            self._base_link = link
-        else:
-            raise TypeError("Must be a Link")
-
-    # --------------------------------------------------------------------- #
-
-    @overload
-    def ee_links(self: "ERobot2") -> List[Link2]:
-        ...
-
-    @overload
-    def ee_links(self: "ERobot") -> List[Link]:
-        ...
-
-    @property
-    def ee_links(self) -> List[Link]:
-        return self._ee_links
-
-    @ee_links.setter
-    def ee_links(self, link: Union[List[Link], Link]):
-        if isinstance(link, Link):
-            self._ee_links = [link]
-        elif isinstance(link, list) and all([isinstance(x, Link) for x in link]):
-            self._ee_links = link
-        else:
-            raise TypeError("expecting a Link or list of Links")
-
-    # --------------------------------------------------------------------- #
-
-    @property
-    def reach(self) -> float:
-        r"""
-        Reach of the robot
-        :return: Maximum reach of the robot
-        :rtype: float
-        A conservative estimate of the reach of the robot. It is computed as
-        the sum of the translational ETs that define the link transform.
-        .. note::
-            - Probably an overestimate of reach
-            - Used by numerical inverse kinematics to scale translational
-              error.
-            - For a prismatic joint, uses ``qlim`` if it is set
-        .. warning:: Computed on the first access. If kinematic parameters
-              subsequently change this will not be reflected.
-        """
-        if self._reach is None:
-            d_all = []
-            for link in self.ee_links:
-                d = 0
-                while True:
-                    for et in link.ets:
-                        if et.istranslation:
-                            if et.isjoint:
-                                # the length of a prismatic joint depends on the
-                                # joint limits.  They might be set in the ET
-                                # or in the Link depending on how the robot
-                                # was constructed
-                                if link.qlim is not None:
-                                    d += max(link.qlim)
-                                elif et.qlim is not None:
-                                    d += max(et.qlim)
-                            else:
-                                d += abs(et.eta)
-                    link = link.parent
-                    if link is None or isinstance(link, str):
-                        d_all.append(d)
-                        break
-
-            self._reach = max(d_all)
-        return self._reach
-
-    # --------------------------------------------------------------------- #
-
-    def hierarchy(self):
-        """
-        Pretty print the robot link hierachy
-        :return: Pretty print of the robot model
-        :rtype: str
-        Example:
-        .. runblock:: pycon
-            >>> import roboticstoolbox as rtb
-            >>> robot = rtb.models.URDF.Panda()
-            >>> robot.hierarchy()
-        """
-
-        def recurse(link, indent=0):
-            print(" " * indent * 2, link.name)
-            for child in link.child:
-                recurse(child, indent + 1)
-
-        recurse(self.base_link)
-
-    # --------------------------------------------------------------------- #
-
-    def _find_ets(self, start, end, explored, path) -> Union[ETS, None]:
-        """
-        Privade method which will recursively find the ETS of a path
-        see ets()
-        """
-
-        link = self._getlink(start, self.base_link)
-        end = self._getlink(end, self.ee_links[0])
-
-        toplevel = path is None
-        explored.add(link)
-
-        if link == end:
-            return path
-
-        # unlike regular DFS, the neighbours of the node are its children
-        # and its parent.
-
-        # visit child nodes below start
-        if toplevel:
-            path = link.ets
-
-        if link.children is not None:
-            for child in link.children:
-                if child not in explored:
-                    p = self._find_ets(child, end, explored, path * child.ets)
-                    if p is not None:
-                        return p
-
-        # we didn't find the node below, keep going up a level, and recursing
-        # down again
-        if toplevel:
-            path = None
-        if link.parent is not None:
-            parent = link.parent  # go up one level toward the root
-            if parent not in explored:
-                if path is None:
-                    p = self._find_ets(parent, end, explored, link.ets.inv())
-                else:
-                    p = self._find_ets(parent, end, explored, path * link.ets.inv())
-                if p is not None:
-                    return p
-
-    def _gripper_ets(self, gripper: Gripper) -> ETS:
-        """
-        Privade method which will find the ETS of a gripper
-        """
-        # return gripper.links[0].ets * ET.SE3(gripper.tool)
-        return ETS(ET.SE3(gripper.tool))
-
-    @lru_cache(maxsize=32)
-    def ets(
-        self,
-        start: Union[Link, Gripper, str, None] = None,
-        end: Union[Link, Gripper, str, None] = None,
-    ) -> ETS:
-        """
-        ERobot to ETS
-
-        :param start: start of path, defaults to ``base_link``
-        :type start: Link or str, optional
-        :param end: end of path, defaults to end-effector
-        :type end: Link or str, optional
-        :raises ValueError: a link does not belong to this ERobot
-        :raises TypeError: a bad link argument
-        :return: elementary transform sequence
-        :rtype: ETS instance
-
-
-        - ``robot.ets()`` is an ETS representing the kinematics from base to
-          end-effector.
-        - ``robot.ets(end=link)`` is an ETS representing the kinematics from
-          base to the link ``link`` specified as a Link reference or a name.
-        - ``robot.ets(start=l1, end=l2)`` is an ETS representing the kinematics
-          from link ``l1`` to link ``l2``.
-
-        .. runblock:: pycon
-            >>> import roboticstoolbox as rtb
-            >>> panda = rtb.models.ETS.Panda()
-            >>> panda.ets()
-        """
-
-        # ets to stand and end incase of grippers
-        ets_init = None
-        ets_end = None
-
-        if isinstance(start, Gripper):
-            ets_init = self._gripper_ets(start).inv()
-            link = start.links[0].parent
-            if link is None:  # pragma: nocover
-                raise ValueError("Invalid robot link configuration")
-        else:
-            link = self._getlink(start, self.base_link)
-
-        if end is None:
-            if len(self.grippers) > 1:
-                end_link = self.grippers[0].links[0]
-                ets_end = self._gripper_ets(self.grippers[0])
-                print("multiple grippers present, ambiguous, using self.grippers[0]")
-            elif len(self.grippers) == 1:
-                end_link = self.grippers[0].links[0]
-                ets_end = self._gripper_ets(self.grippers[0])
-            elif len(self.grippers) > 1:
-                end_link = self._getlink(end, self.ee_links[0])
-                print(
-                    "multiple end-effectors present, ambiguous, using self.ee_links[0]"
-                )
-            else:
-                end_link = self._getlink(end, self.ee_links[0])
-        else:
-            if isinstance(end, Gripper):
-                ets_end = self._gripper_ets(end)
-                end_link = end.links[0].parent  # type: ignore
-                if end_link is None:  # pragma: nocover
-                    raise ValueError("Invalid robot link configuration")
-            else:
-                end_link = self._getlink(end, self.ee_links[0])
-
-        explored = set()
-
-        if link is end_link:
-            ets = link.ets
-        else:
-            ets = self._find_ets(link, end_link, explored, path=None)
-
-        if ets is None:
-            raise ValueError("Could not find the requested ETS in this robot")
-
-        if ets_init is not None:
-            ets = ets_init * ets
-
-        if ets_end is not None:
-            ets = ets * ets_end
-
-        return ets
-
-    # --------------------------------------------------------------------- #
-
-    def segments(self) -> List[List[Union[Link, None]]]:
-        """
-        Segments of branched robot
-
-        :return: Segment list
-        :rtype: list of lists of Link
-
-        For a single-chain robot with structure::
-
-            L1 - L2 - L3
-
-        the return is ``[[None, L1, L2, L3]]``
-
-        For a robot with structure::
-
-            L1 - L2 +-  L3 - L4
-                    +- L5 - L6
-
-        the return is ``[[None, L1, L2], [L2, L3, L4], [L2, L5, L6]]``
-
-        .. note::
-            - the length of the list is the number of segments in the robot
-            - the first segment always starts with ``None`` which represents
-              the base transform (since there is no base link)
-            - the last link of one segment is also the first link of subsequent
-              segments
-        """
-
-        def recurse(link: Link):
-
-            segs = [link.parent]
-            while True:
-                segs.append(link)
-                if link.nchildren == 0:
-                    return [segs]
-                elif link.nchildren == 1:
-                    link = link.children[0]  # type: ignore
-                    continue
-                elif link.nchildren > 1:
-                    segs = [segs]
-
-                    for child in link.children:  # type: ignore
-                        segs.extend(recurse(child))
-
-                    return segs
-
-        return recurse(self.links[0])  # type: ignore
-
-    # --------------------------------------------------------------------- #
-
-    def fkine_all(self, q):
-        """
-        Compute the pose of every link frame
-
-        :param q: The joint configuration
-        :type q:  darray(n)
-        :return: Pose of all links
-        :rtype: SE3 instance
-
-        ``T = robot.fkine_all(q)`` is  an SE3 instance with ``robot.nlinks +
-        1`` values:
-
-        - ``T[0]`` is the base transform
-        - ``T[i]`` is the pose of link whose ``number`` is ``i``
-
-        :references:
-            - Kinematic Derivatives using the Elementary Transform
-              Sequence, J. Haviland and P. Corke
-        """
-        q = getvector(q)
-
-        if isinstance(self, ERobot):
-            Tbase = SE3(self.base)  # add base, also sets the type
-        else:
-            Tbase = SE2(self.base)  # add base, also sets the type
-
-        linkframes = Tbase.__class__.Alloc(self.nlinks + 1)
-        linkframes[0] = Tbase
-
-        def recurse(Tall, Tparent, q, link):
-            # if joint??
-            T = Tparent
-            while True:
-                if isinstance(self, ERobot):
-                    T *= SE3(link.A(q[link.jindex]))
-                else:
-                    T *= SE2(link.A(q[link.jindex]))
-
-                Tall[link.number] = T
-
-                if link.nchildren == 0:
-                    # no children
-                    return
-                elif link.nchildren == 1:
-                    # one child
-                    if link in self.ee_links:
-                        # this link is an end-effector, go no further
-                        return
-                    link = link.children[0]
-                    continue
-                else:
-                    # multiple children
-                    for child in link.children:
-                        recurse(Tall, T, q, child)
-                    return
-
-        recurse(linkframes, Tbase, q, self.links[0])
-
-        return linkframes
-
-    # --------------------------------------------------------------------- #
-
-    def showgraph(self, **kwargs):
-        """
-        Display a link transform graph in browser
-        :param etsbox: Put the link ETS in a box, otherwise an edge label
-        :type etsbox: bool
-        :param jtype: Arrowhead to node indicates revolute or prismatic type
-        :type jtype: bool
-        :param static: Show static joints in blue and bold
-        :type static: bool
-        ``robot.showgraph()`` displays a graph of the robot's link frames
-        and the ETS between them.  It uses GraphViz dot.
-        The nodes are:
-            - Base is shown as a grey square.  This is the world frame origin,
-              but can be changed using the ``base`` attribute of the robot.
-            - Link frames are indicated by circles
-            - ETS transforms are indicated by rounded boxes
-        The edges are:
-            - an arrow if `jtype` is False or the joint is fixed
-            - an arrow with a round head if `jtype` is True and the joint is
-              revolute
-            - an arrow with a box head if `jtype` is True and the joint is
-              prismatic
-        Edge labels or nodes in blue have a fixed transformation to the
-        preceding link.
-        Example::
-            >>> import roboticstoolbox as rtb
-            >>> panda = rtb.models.URDF.Panda()
-            >>> panda.showgraph()
-        .. image:: ../figs/panda-graph.svg
-            :width: 600
-        :seealso: :func:`dotfile`
-        """
-
-        # create the temporary dotfile
-        dotfile = tempfile.TemporaryFile(mode="w")
-        self.dotfile(dotfile, **kwargs)
-
-        # rewind the dot file, create PDF file in the filesystem, run dot
-        dotfile.seek(0)
-        pdffile = tempfile.NamedTemporaryFile(suffix=".pdf", delete=False)
-        subprocess.run("dot -Tpdf", shell=True, stdin=dotfile, stdout=pdffile)
-
-        # open the PDF file in browser (hopefully portable), then cleanup
-        webbrowser.open(f"file://{pdffile.name}")
-
-    # --------------------------------------------------------------------- #
-
-    def dotfile(self, filename, etsbox=False, ets="full", jtype=False, static=True):
-        """
-        Write a link transform graph as a GraphViz dot file
-        :param file: Name of file to write to
-        :type file: str or file
-        :param etsbox: Put the link ETS in a box, otherwise an edge label
-        :type etsbox: bool
-        :param jtype: Arrowhead to node indicates revolute or prismatic type
-        :type jtype: bool
-        :param static: Show static joints in blue and bold
-        :type static: bool
-        The file can be processed using dot::
-            % dot -Tpng -o out.png dotfile.dot
-        The nodes are:
-            - Base is shown as a grey square.  This is the world frame origin,
-              but can be changed using the ``base`` attribute of the robot.
-            - Link frames are indicated by circles
-            - ETS transforms are indicated by rounded boxes
-        The edges are:
-            - an arrow if `jtype` is False or the joint is fixed
-            - an arrow with a round head if `jtype` is True and the joint is
-              revolute
-            - an arrow with a box head if `jtype` is True and the joint is
-              prismatic
-        Edge labels or nodes in blue have a fixed transformation to the
-        preceding link.
-        .. note:: If ``filename`` is a file object then the file will *not*
-            be closed after the GraphViz model is written.
-        :seealso: :func:`showgraph`
-        """
-        if isinstance(filename, str):
-            file = open(filename, "w")
-        else:
-            file = filename
-
-        header = r"""digraph G {
-graph [rankdir=LR];
-"""
-
-        def draw_edge(link, etsbox, jtype, static):
-            # draw the edge
-            if jtype:
-                if link.isprismatic:
-                    edge_options = 'arrowhead="box", arrowtail="inv", dir="both"'
-                elif link.isrevolute:
-                    edge_options = 'arrowhead="dot", arrowtail="inv", dir="both"'
-                else:
-                    edge_options = 'arrowhead="normal"'
-            else:
-                edge_options = 'arrowhead="normal"'
-
-            if link.parent is None:
-                parent = "BASE"
-            else:
-                parent = link.parent.name
-
-            if etsbox:
-                # put the ets fragment in a box
-                if not link.isjoint and static:
-                    node_options = ', fontcolor="blue"'
-                else:
-                    node_options = ""
-                file.write(
-                    "  {}_ets [shape=box, style=rounded, "
-                    'label="{}"{}];\n'.format(
-                        link.name, link.ets.__str__(q=f"q{link.jindex}"), node_options
-                    )
-                )
-                file.write("  {} -> {}_ets;\n".format(parent, link.name))
-                file.write(
-                    "  {}_ets -> {} [{}];\n".format(link.name, link.name, edge_options)
-                )
-            else:
-                # put the ets fragment as an edge label
-                if not link.isjoint and static:
-                    edge_options += 'fontcolor="blue"'
-                if ets == "full":
-                    estr = link.ets.__str__(q=f"q{link.jindex}")
-                elif ets == "brief":
-                    if link.jindex is None:
-                        estr = ""
-                    else:
-                        estr = f"...q{link.jindex}"
-                else:
-                    return
-                file.write(
-                    '  {} -> {} [label="{}", {}];\n'.format(
-                        parent,
-                        link.name,
-                        estr,
-                        edge_options,
-                    )
-                )
-
-        file.write(header)
-
-        # add the base link
-        file.write("  BASE [shape=square, style=filled, fillcolor=gray]\n")
-
-        # add the links
-        for link in self:
-            # draw the link frame node (circle) or ee node (doublecircle)
-            if link in self.ee_links:
-                # end-effector
-                node_options = 'shape="doublecircle", color="blue", fontcolor="blue"'
-            else:
-                node_options = 'shape="circle"'
-
-            file.write("  {} [{}];\n".format(link.name, node_options))
-
-            draw_edge(link, etsbox, jtype, static)
-
-        for gripper in self.grippers:
-            for link in gripper.links:
-                file.write("  {} [shape=cds];\n".format(link.name))
-                draw_edge(link, etsbox, jtype, static)
-
-        file.write("}\n")
-
-        if isinstance(filename, str):
-            file.close()  # noqa
-
-    # --------------------------------------------------------------------- #
-
-    def dfs_links(self, start, func=None):
-        """
-        Visit all links from start in depth-first order and will apply
-        func to each visited link
-        :param start: the link to start at
-        :type start: Link
-        :param func: An optional function to apply to each link as it is found
-        :type func: function
-        :returns: A list of links
-        :rtype: list of Link
-        """
-        visited = []
-
-        def vis_children(link):
-            visited.append(link)
-            if func is not None:
-                func(link)
-
-            for li in link.children:
-                if li not in visited:
-                    vis_children(li)
-
-        vis_children(start)
-
-        return visited
-
-    def _get_limit_links(
-        self,
-        end: Union[Gripper, Link, str, None] = None,
-        start: Union[Gripper, Link, str, None] = None,
-    ) -> Tuple[Link, Union[Link, Gripper], Union[None, SE3]]:
-        """
-        Get and validate an end-effector, and a base link
-        :param end: end-effector or gripper to compute forward kinematics to
-        :type end: str or Link or Gripper, optional
-        :param start: name or reference to a base link, defaults to None
-        :type start: str or Link, optional
-        :raises ValueError: link not known or ambiguous
-        :raises ValueError: [description]
-        :raises TypeError: unknown type provided
-        :return: end-effector link, base link, and tool transform of gripper
-            if applicable
-        :rtype: Link, Elink, SE3 or None
-        Helper method to find or validate an end-effector and base link.
-        """
-
-        # Try cache
-        # if self._cache_end is not None:
-        #     return self._cache_end, self._cache_start, self._cache_end_tool
-
-        tool = None
-        if end is None:
-
-            if len(self.grippers) > 1:
-                end_ret = self.grippers[0].links[0]
-                tool = self.grippers[0].tool
-                if len(self.grippers) > 1:
-                    # Warn user: more than one gripper
-                    print("More than one gripper present, using robot.grippers[0]")
-            elif len(self.grippers) == 1:
-                end_ret = self.grippers[0].links[0]
-                tool = self.grippers[0].tool
-
-            # no grippers, use ee link if just one
-            elif len(self.ee_links) > 1:
-                end_ret = self.ee_links[0]
-                if len(self.ee_links) > 1:
-                    # Warn user: more than one EE
-                    print("More than one end-effector present, using robot.ee_links[0]")
-            else:
-                end_ret = self.ee_links[0]
-
-            # Cache result
-            self._cache_end = end
-            self._cache_end_tool = tool
-        else:
-
-            # Check if end corresponds to gripper
-            for gripper in self.grippers:
-                if end == gripper or end == gripper.name:
-                    tool = gripper.tool
-                    # end_ret = gripper.links[0]
-
-            # otherwise check for end in the links
-            end_ret = self._getlink(end)
-
-        if start is None:
-            start_ret = self.base_link
-
-            # Cache result
-            self._cache_start = start
-        else:
-            # start effector is specified
-            start_ret = self._getlink(start)
-
-        return end_ret, start_ret, tool
-
-    def _getlink(
-        self,
-        link: Union[Link, Gripper, str, None],
-        default: Union[Link, Gripper, str, None] = None,
-    ) -> Link:
-        """
-        Validate reference to Link
-
-        :param link: link
-
-        :raises ValueError: link does not belong to this ERobot
-        :raises TypeError: bad argument
-
-        :return: link reference
-
-        ``robot._getlink(link)`` is a validated reference to a Link within
-        the ERobot ``robot``.  If ``link`` is:
-
-        -  an ``Link`` reference it is validated as belonging to
-          ``robot``.
-        - a string, then it looked up in the robot's link name dictionary, and
-          a Link reference returned.
-        """
-        if link is None:
-            link = default
-
-        if isinstance(link, str):
-            if link in self.link_dict:
-                return self.link_dict[link]
-
-            raise ValueError(f"no link named {link}")
-
-        elif isinstance(link, BaseLink):
-            if link in self.links:
-                return link
-            else:
-                for gripper in self.grippers:
-                    if link in gripper.links:
-                        return link
-
-                raise ValueError("link not in robot links")
-        elif isinstance(link, Gripper):
-            for gripper in self.grippers:
-                if link is gripper:
-                    return gripper.links[0]
-
-            raise ValueError("Gripper not in robot")
-
-        else:
-            raise TypeError("unknown argument")
-=======
         super().__init__(*args, **kwargs)
->>>>>>> 687d345d
 
 
 # =========================================================================== #

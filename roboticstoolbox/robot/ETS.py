#!/usr/bin/env python3

"""
@author: Jesse Haviland
@author: Peter Corke
"""

from abc import ABC, abstractmethod
from collections import UserList
from numpy import (
    pi,
    where,
    all,
    ndarray,
    zeros,
    array,
    eye,
    array_equal,
    sqrt,
    min,
    max,
    where,
    cross,
    flip,
    concatenate,
)
from numpy.random import uniform
from numpy.linalg import inv, det, cond, pinv, matrix_rank, svd, eig
from spatialmath import SE3, SE2
from spatialmath.base import (
    getvector,
    issymbol,
    tr2jac,
    verifymatrix,
    tr2jac2,
    t2r,
    rotvelxform,
    simplify,
)
from roboticstoolbox import rtb_get_param
<<<<<<< HEAD
from roboticstoolbox.robot.IK import IK_GN, IK_LM, IK_NR, IK_QP
=======
from roboticstoolbox.robot.IK import IK_LM, IK_NR
>>>>>>> abf7a5be

from collections import UserList
from spatialmath.base import issymbol, getmatrix
from roboticstoolbox.fknm import (
    ETS_init,
    ETS_fkine,
    ETS_jacob0,
    ETS_jacobe,
    ETS_hessian0,
    ETS_hessiane,
    IK_NR_c,
    IK_GN_c,
    IK_LM_Chan_c,
    IK_LM_Wampler_c,
    IK_LM_Sugihara_c,
)
from copy import deepcopy
from roboticstoolbox import rtb_get_param
from roboticstoolbox.robot.ET import ET, ET2
from spatialmath.base import getvector
from spatialmath import SE3
from typing import Union, overload, List, Set, Tuple
from sys import version_info
from roboticstoolbox.tools.types import ArrayLike

py_ver = version_info

if version_info >= (3, 9):
    from functools import cached_property

    c_property = cached_property
else:  # pragma: nocover
    c_property = property


# class AbstractETS(ABC):
#     @abstractmethod
#     def jacobm(self) -> ndarray:
#         pass


class BaseETS(UserList):
    def __init__(self, *args):
        super().__init__(*args)

    def _update_internals(self):
        self._m = len(self.data)
        self._n = len([True for et in self.data if et.isjoint])
        self._fknm = ETS_init(
            [et.fknm for et in self.data],
            self._n,
            self._m,
        )
        # self._fknm = [et.fknm for et in self.data]

    def __str__(self, q: Union[str, None] = None):
        """
        Pretty prints the ETS

        :param q: control how joint variables are displayed
        :type q: ArrayLike
        :return: Pretty printed ETS

        ``q`` controls how the joint variables are displayed:

        - None, format depends on number of joint variables
            - one, display joint variable as q
            - more, display joint variables as q0, q1, ...
            - if a joint index was provided, use this value
        - "", display all joint variables as empty parentheses ``()``
        - "θ", display all joint variables as ``(θ)``
        - format string with passed joint variables ``(j, j+1)``, so "θ{0}"
          would display joint variables as θ0, θ1, ... while "θ{1}" would
          display joint variables as θ1, θ2, ...  ``j`` is either the joint
          index, if provided, otherwise a sequential value.

        Example:

        .. runblock:: pycon

            >>> from roboticstoolbox import ET
            >>> e = ET.Rz() * ET.tx(1) * ET.Rz()
            >>> print(e[:2])
            >>> print(e)
            >>> print(e.__str__(""))
            >>> print(e.__str__("θ{0}"))  # numbering from 0
            >>> print(e.__str__("θ{1}"))  # numbering from 1
            >>> # explicit joint indices
            >>> e = ET.Rz(jindex=3) * ET.tx(1) * ET.Rz(jindex=4)
            >>> print(e)
            >>> print(e.__str__("θ{0}"))

        .. note:: Angular parameters are converted to degrees, except if they
            are symbolic.

        Example:

        .. runblock:: pycon

            >>> from roboticstoolbox import ET
            >>> from spatialmath.base import symbol
            >>> theta, d = symbol('theta, d')
            >>> e = ET.Rx(theta) * ET.tx(2) * ET.Rx(45, 'deg') * ET.Ry(0.2) * ET.ty(d)
            >>> str(e)

        :SymPy: supported
        """
        es = []
        j = 0
        c = 0
        s = None
        unicode = rtb_get_param("unicode")

        if q is None:
            if len(self.joints()) > 1:
                q = "q{0}"
            else:
                q = "q"

        # For et in the object, display it, data comes from properties
        # which come from the named tuple
        for et in self.data:

            if et.isjoint:
                if q is not None:
                    if et.jindex is None:  # pragma: nocover  this is no longer possible
                        _j = j
                    else:
                        _j = et.jindex
                    qvar = q.format(  # lgtm [py/str-format/surplus-argument]  # noqa
                        _j, _j + 1
                    )
                # else:
                #     qvar = ""

                if et.isflip:
                    s = f"{et.axis}(-{qvar})"
                else:
                    s = f"{et.axis}({qvar})"
                j += 1

            elif et.isrotation:
                if issymbol(et.eta):
                    s = f"{et.axis}({et.eta})"
                else:
                    s = f"{et.axis}({et.eta * 180 / pi:.4g}°)"

            elif et.istranslation:
                try:
                    s = f"{et.axis}({et.eta:.4g})"
                except TypeError:
                    s = f"{et.axis}({et.eta})"

            elif not et.iselementary:
                s = str(et)
                c += 1

            es.append(s)

        if unicode:
            return " \u2295 ".join(es)
        else:  # pragma: nocover
            return " * ".join(es)

    def _repr_pretty_(self, p, cycle):
        """
        Pretty string for IPython

        :param p: pretty printer handle (ignored)
        :param cycle: pretty printer flag (ignored)

        Print stringified version when variable is displayed in IPython, ie. on
        a line by itself.

        Example::

            [In [1]: e
            Out [1]: R(q0) ⊕ tx(1) ⊕ R(q1) ⊕ tx(1)
        """
        print(self.__str__())

    def joint_idx(self) -> List[int]:
        """
        Get index of joint transforms

        :return: indices of transforms that are joints

        Example:

        .. runblock:: pycon

            >>> from roboticstoolbox import ET
            >>> e = ET.Rz() * ET.tx(1) * ET.Rz() * ET.tx(1)
            >>> e.joint_idx()

        """
        return where([e.isjoint for e in self])[0]

    def joints(self) -> List[ET]:
        """
        Get a list of the variable ETs with this ETS

        :return: list of ETs that are joints

        Example:

        .. runblock:: pycon

            >>> from roboticstoolbox import ET
            >>> e = ET.Rz() * ET.tx(1) * ET.Rz() * ET.tx(1)
            >>> e.joints()

        """
        return [e for e in self if e.isjoint]

    def jindex_set(self) -> Set[int]:  #
        """
        Get set of joint indices

        :return: set of unique joint indices

        Example:

        .. runblock:: pycon

            >>> from roboticstoolbox import ET
            >>> e = ET.Rz(jindex=1) * ET.tx(jindex=2) * ET.Rz(jindex=1) * ET.tx(1)
            >>> e.jointset()
        """
        return set([self[j].jindex for j in self.joint_idx()])  # type: ignore

    @c_property
    def jindices(self) -> ndarray:
        """
        Get an array of joint indices

        :return: array of unique joint indices

        Example:

        .. runblock:: pycon

            >>> from roboticstoolbox import ET
            >>> e = ET.Rz(jindex=1) * ET.tx(jindex=2) * ET.Rz(jindex=1) * ET.tx(1)
            >>> e.jointset()
        """
        return array([j.jindex for j in self.joints()])  # type: ignore

    @c_property
    def qlim(self):
        r"""
        Joint limits

        :return: Array of joint limit values
        :rtype: ndarray(2,n)
        :exception ValueError: unset limits for a prismatic joint

        Limits are extracted from the link objects.  If joints limits are
        not set for:

            - a revolute joint [-𝜋. 𝜋] is returned
            - a prismatic joint an exception is raised

        Example:

        .. runblock:: pycon

            >>> import roboticstoolbox as rtb
            >>> robot = rtb.models.DH.Puma560()
            >>> robot.qlim
        """
        limits = zeros((2, self.n))

        for i, et in enumerate(self.joints()):
            if et.isrotation:
                if et.qlim is None:
                    v = [-pi, pi]
                else:
                    v = et.qlim
            elif et.istranslation:
                if et.qlim is None:
                    raise ValueError("undefined prismatic joint limit")
                else:
                    v = et.qlim
            else:
                raise ValueError("Undefined Joint Type")
            limits[:, i] = v

        return limits

    @property
    def structure(self) -> str:
        """
        Joint structure string

        :return: A string indicating the joint types

        A string comprising the characters 'R' or 'P' which indicate the types
        of joints in order from left to right.

        Example:

        .. runblock:: pycon

            >>> from roboticstoolbox import ET
            >>> e = ET.tz() * ET.tx(1) * ET.Rz() * ET.tx(1)
            >>> e.structure

        """
        return "".join(
            ["R" if self.data[i].isrotation else "P" for i in self.joint_idx()]
        )

    @property
    def n(self) -> int:
        """
        Number of joints

        :return: the number of joints in the ETS

        Counts the number of joints in the ETS.

        Example:

        .. runblock:: pycon

            >>> from roboticstoolbox import ET
            >>> e = ET.Rx() * ET.tx(1) * ET.tz()
            >>> e.n

        :seealso: :func:`joints`
        """

        return self._n

    @property
    def m(self) -> int:
        """
        Number of transforms

        :return: the number of transforms in the ETS

        Counts the number of transforms in the ETS.

        Example:

        .. runblock:: pycon

            >>> from roboticstoolbox import ET
            >>> e = ET.Rx() * ET.tx(1) * ET.tz()
            >>> e.m

        """

        return self._m

    @overload
    def data(self: "ETS") -> List[ET]:  # pragma: nocover
        ...

    @overload
    def data(self: "ETS2") -> List[ET2]:  # pragma: nocover
        ...

    @property
    def data(self):
        return self._data

    @data.setter
    @overload
    def data(self: "ETS", new_data: List[ET]):  # pragma: nocover
        ...

    @data.setter
    @overload
    def data(self: "ETS", new_data: List[ET2]):  # pragma: nocover
        ...

    @data.setter
    def data(self, new_data):
        self._data = new_data

    @overload
    def pop(self: "ETS", i: int = -1) -> ET:  # pragma: nocover
        ...

    @overload
    def pop(self: "ETS2", i: int = -1) -> ET2:  # pragma: nocover
        ...

    def pop(self, i=-1):
        """
        Pop value

        :param i: item in the list to pop, default is last
        :return: the popped value
        :raises IndexError: if there are no values to pop

        Removes a value from the value list and returns it.  The original
        instance is modified.

        Example:

        .. runblock:: pycon

            >>> from roboticstoolbox import ET
            >>> e = ET.Rz() * ET.tx(1) * ET.Rz() * ET.tx(1)
            >>> tail = e.pop()
            >>> tail
            >>> e
        """
        item = super().pop(i)
        self._update_internals()
        return item

    @overload
    def split(self: "ETS") -> List["ETS"]:  # pragma: nocover
        ...

    @overload
    def split(self: "ETS2") -> List["ETS2"]:  # pragma: nocover
        ...

    def split(self):
        """
        Split ETS into link segments

        Returns a list of ETS, each one, apart from the last,
        ends with a variable ET.
        """
        segments = []
        start = 0

        for j, k in enumerate(self.joint_idx()):
            ets_j = self.data[start : k + 1]
            start = k + 1
            segments.append(ets_j)

        tail = self.data[start:]

        if isinstance(tail, list):
            tail_len = len(tail)
        elif tail is not None:  # pragma: nocover
            tail_len = 1
        else:  # pragma: nocover
            tail_len = 0

        if tail_len > 0:
            segments.append(tail)

        return segments

    @overload
    def inv(self: "ETS") -> "ETS":  # pragma: nocover
        ...

    @overload
    def inv(self: "ETS2") -> "ETS2":  # pragma: nocover
        ...

    def inv(self):
        r"""
        Inverse of ETS

        :return: Inverse of the ETS

        The inverse of a given ETS.  It is computed as the inverse of the
        individual ETs in the reverse order.

        .. math::

            (\mathbf{E}_0, \mathbf{E}_1 \cdots \mathbf{E}_{n-1} )^{-1} = (\mathbf{E}_{n-1}^{-1}, \mathbf{E}_{n-2}^{-1} \cdots \mathbf{E}_0^{-1}{n-1} )

        Example:

        .. runblock:: pycon

            >>> from roboticstoolbox import ET
            >>> e = ET.Rz(jindex=2) * ET.tx(1) * ET.Rx(jindex=3,flip=True) * ET.tx(1)
            >>> print(e)
            >>> print(e.inv())

        .. note:: It is essential to use explicit joint indices to account for
            the reversed order of the transforms.
        """  # noqa

        return self.__class__([et.inv() for et in reversed(self.data)])

    @overload
    def __getitem__(self: "ETS", i: int) -> ET:  # pragma: nocover
        ...

    @overload
    def __getitem__(self: "ETS", i: slice) -> List[ET]:  # pragma: nocover
        ...

    @overload
    def __getitem__(self: "ETS2", i: int) -> ET2:  # pragma: nocover
        ...

    @overload
    def __getitem__(self: "ETS2", i: slice) -> List[ET2]:  # pragma: nocover
        ...

    def __getitem__(self, i):
        """
        Index or slice an ETS

        :param i: the index or slince
        :return: Elementary transform

        Example:

        .. runblock:: pycon

            >>> from roboticstoolbox import ET
            >>> e = ET.Rz() * ET.tx(1) * ET.Rz() * ET.tx(1)
            >>> e[0]
            >>> e[1]
            >>> e[1:3]

        """
        return self.data[i]  # can be [2] or slice, eg. [3:5]

    def __deepcopy__(self, memo):

        new_data = []

        for data in self:
            new_data.append(deepcopy(data))

        cls = self.__class__
        result = cls(new_data)
        memo[id(self)] = result
        return result

    def plot(self, *args, **kwargs):
        from roboticstoolbox.robot.ERobot import ERobot, ERobot2

        if isinstance(self, ETS):
            robot = ERobot(self)
        else:
            robot = ERobot2(self)

        robot.plot(*args, **kwargs)

    def teach(self, *args, **kwargs):
        from roboticstoolbox.robot.ERobot import ERobot, ERobot2

        if isinstance(self, ETS):
            robot = ERobot(self)
        else:
            robot = ERobot2(self)

        robot.teach(*args, **kwargs)

    def random_q(self, i: int = 1) -> ndarray:
        """
        Generate a random valid joint configuration

        :param i: number of configurations to generate

        Generates a random q vector within the joint limits defined by
        `self.qlim`.

        Example:

        .. runblock:: pycon

            >>> import roboticstoolbox as rtb
            >>> robot = rtb.models.Panda()
            >>> ets = robot.ets()
            >>> q = ets.random_q()
            >>> q

        """

        if i == 1:
            q = zeros(self.n)

            for i in range(self.n):
                q[i] = uniform(self.qlim[0, i], self.qlim[1, i])

        else:
            q = zeros((i, self.n))

            for j in range(i):
                for i in range(self.n):
                    q[j, i] = uniform(self.qlim[0, i], self.qlim[1, i])

        return q


class ETS(BaseETS):
    """
    This class implements an elementary transform sequence (ETS) for 3D

    :param arg: Function to compute ET value

    An instance can contain an elementary transform (ET) or an elementary
    transform sequence (ETS). It has list-like properties by subclassing
    UserList, which means we can perform indexing, slicing pop, insert, as well
    as using it as an iterator over its values.

    - ``ETS()`` an empty ETS list
    - ``ETS(et)`` an ETS containing a single ET
    - ``ETS([et0, et1, et2])`` an ETS consisting of three ET's

    Example:

        .. runblock:: pycon

            >>> from roboticstoolbox import ETS, ET
            >>> e = ET.Rz(0.3) # a single ET, rotation about z
            >>> ets1 = ETS(e)
            >>> len(ets1)
            >>> ets2 = ET.Rz(0.3) * ET.tx(2) # an ETS
            >>> len(ets2)                    # of length 2
            >>> ets2[1]                      # an ET sliced from the ETS

    :references:
        - Kinematic Derivatives using the Elementary Transform Sequence,
          J. Haviland and P. Corke

    :seealso: :func:`rx`, :func:`ry`, :func:`rz`, :func:`tx`,
        :func:`ty`, :func:`tz`
    """

    def __init__(
        self,
        arg: Union[
            List[Union["ETS", ET]], List[ET], List["ETS"], ET, "ETS", None
        ] = None,
    ):
        super().__init__()
        if isinstance(arg, list):
            for item in arg:
                if isinstance(item, ET):
                    self.data.append(deepcopy(item))
                elif isinstance(item, ETS):
                    for ets_item in item:
                        self.data.append(deepcopy(ets_item))
                else:
                    raise TypeError("Invalid arg")
        elif isinstance(arg, ET):
            self.data.append(deepcopy(arg))
        elif isinstance(arg, ETS):
            for ets_item in arg:
                self.data.append(deepcopy(ets_item))
        elif arg is None:
            self.data = []
        else:
            raise TypeError("Invalid arg")

        super()._update_internals()

        self._auto_jindex = False

        # Check if jindices are set
        joints = self.joints()

        # Number of joints with a jindex
        jindices = 0

        # Number of joints with a sequential jindex (j[2] -> jindex = 2)
        seq_jindex = 0

        # Count them up
        for j, joint in enumerate(joints):
            if joint.jindex is not None:
                jindices += 1
                if joint.jindex == j:
                    seq_jindex += 1

        if (
            jindices == self.n - 1
            and seq_jindex == self.n - 1
            and joints[-1].jindex is None
        ):
            # ets has sequential jindicies, except for the last.
            joints[-1].jindex = self.n - 1
            self._auto_jindex = True

        elif jindices > 0 and not jindices == self.n:
            raise ValueError(
                "You can not have some jindices set for the ET's in arg. It must be all or none"
            )
        elif jindices == 0 and self.n > 0:
            # Set them ourself
            for j, joint in enumerate(joints):
                joint.jindex = j

            self._auto_jindex = True

    def __mul__(self, other: Union["ET", "ETS"]) -> "ETS":
        if isinstance(other, ET):
            return ETS([*self.data, other])
        else:
            return ETS([*self.data, *other.data])  # pragma: nocover

    def __rmul__(self, other: Union["ET", "ETS"]) -> "ETS":
        return ETS([other, *self.data])  # pragma: nocover

    def __imul__(self, rest: "ETS"):
        return self + rest  # pragma: nocover

    def __add__(self, rest) -> "ETS":
        return self.__mul__(rest)  # pragma: nocover

    def compile(self) -> "ETS":
        """
        Compile an ETS

        :return: optimised ETS

        Perform constant folding for faster evaluation.  Consecutive constant
        ETs are compounded, leading to a constant ET which is denoted by
        ``SE3`` when displayed.

        Example:

        .. runblock:: pycon

            >>> import roboticstoolbox as rtb
            >>> robot = rtb.models.ETS.Panda()
            >>> ets = robot.ets()
            >>> ets
            >>> ets.compile()

        :seealso: :func:`isconstant`
        """
        const = None
        ets = ETS()

        for et in self:

            if et.isjoint:
                # a joint
                if const is not None:
                    # flush the constant
                    if not array_equal(const, eye(4)):
                        ets *= ET.SE3(const)
                    const = None
                ets *= et  # emit the joint ET
            else:
                # not a joint
                if const is None:
                    const = et.A()
                else:
                    const = const @ et.A()

        if const is not None:
            # flush the constant, tool transform
            if not array_equal(const, eye(4)):
                ets *= ET.SE3(const)
        return ets

    def insert(
        self,
        arg: Union[ET, "ETS"],
        i: int = -1,
    ) -> None:
        """
        Insert value

        :param i: insert an ET or ETS into the ETS, default is at the end
        :param arg: the elementary transform or sequence to insert

        Inserts an ET or ETS into the ET sequence.  The inserted value is at position
        ``i``.

        Example:

        .. runblock:: pycon

            >>> from roboticstoolbox import ET
            >>> e = ET.Rz() * ET.tx(1) * ET.Rz() * ET.tx(1)
            >>> f = ET.Ry()
            >>> e.insert(f, 2)
            >>> e
        """

        if isinstance(arg, ET):
            if i == -1:
                self.data.append(arg)
            else:
                self.data.insert(i, arg)
        elif isinstance(arg, ETS):
            if i == -1:
                for et in arg:
                    self.data.append(et)
            else:
                for j, et in enumerate(arg):
                    self.data.insert(i + j, et)
        self._update_internals()

    def fkine(
        self,
        q: ArrayLike,
        base: Union[ndarray, SE3, None] = None,
        tool: Union[ndarray, SE3, None] = None,
        include_base: bool = True,
    ) -> SE3:
        """
        Forward kinematics

        :param q: Joint coordinates
        :type q: ArrayLike
        :param base: base transform, optional
        :param tool: tool transform, optional

        :return: The transformation matrix representing the pose of the
            end-effector

        - ``T = ets.fkine(q)`` evaluates forward kinematics for the robot at
          joint configuration ``q``.
        **Trajectory operation**:
        If ``q`` has multiple rows (mxn), it is considered a trajectory and the
        result is an ``SE3`` instance with ``m`` values.
        .. note::
            - The robot's base tool transform, if set, is incorporated
              into the result.
            - A tool transform, if provided, is incorporated into the result.
            - Works from the end-effector link to the base
        :references:
            - Kinematic Derivatives using the Elementary Transform
              Sequence, J. Haviland and P. Corke
        """

        ret = SE3.Empty()
        fk = self.eval(q, base, tool, include_base)

        if fk.dtype == "O":
            # symbolic
            fk = array(simplify(fk))

        if fk.ndim == 3:
            for T in fk:
                ret.append(SE3(T, check=False))  # type: ignore
        else:
            ret = SE3(fk, check=False)

        return ret

    def eval(
        self,
        q: ArrayLike,
        base: Union[ndarray, SE3, None] = None,
        tool: Union[ndarray, SE3, None] = None,
        include_base: bool = True,
    ) -> ndarray:
        """
        Forward kinematics

        :param q: Joint coordinates
        :type q: ArrayLike
        :param base: base transform, optional
        :param tool: tool transform, optional

        :return: The transformation matrix representing the pose of the
            end-effector

        - ``T = ets.fkine(q)`` evaluates forward kinematics for the robot at
          joint configuration ``q``.
        **Trajectory operation**:
        If ``q`` has multiple rows (mxn), it is considered a trajectory and the
        result is an ``SE3`` instance with ``m`` values.
        .. note::
            - The robot's base tool transform, if set, is incorporated
              into the result.
            - A tool transform, if provided, is incorporated into the result.
            - Works from the end-effector link to the base
        :references:
            - Kinematic Derivatives using the Elementary Transform
              Sequence, J. Haviland and P. Corke
        """

        try:
            return ETS_fkine(self._fknm, q, base, tool, include_base)
        except BaseException:
            pass

        q = getmatrix(q, (None, None))
        l, _ = q.shape  # type: ignore
        end = self.data[-1]

        if isinstance(tool, SE3):
            tool = array(tool.A)

        if isinstance(base, SE3):
            base = array(base.A)

        if base is None:
            bases = None
        elif array_equal(base, eye(3)):  # pragma: nocover
            bases = None
        else:  # pragma: nocover
            bases = base

        if tool is None:
            tools = None
        elif array_equal(tool, eye(3)):  # pragma: nocover
            tools = None
        else:  # pragma: nocover
            tools = tool

        if l > 1:
            T = zeros((l, 4, 4), dtype=object)
        else:
            T = zeros((4, 4), dtype=object)

        # Tk = None

        for k, qk in enumerate(q):  # type: ignore
            link = end  # start with last link

            jindex = 0 if link.jindex is None and link.isjoint else link.jindex

            Tk = link.A(qk[jindex])

            if tools is not None:
                Tk = Tk @ tools

            # add remaining links, back toward the base
            for i in range(self.m - 2, -1, -1):
                link = self.data[i]

                jindex = 0 if link.jindex is None and link.isjoint else link.jindex
                A = link.A(qk[jindex])

                if A is not None:
                    Tk = A @ Tk

            # add base transform if it is set
            if include_base == True and bases is not None:
                Tk = bases @ Tk

            # append
            if l > 1:
                T[k, :, :] = Tk
            else:
                T = Tk

        return T

    def jacob0(
        self,
        q: ArrayLike,
        tool: Union[ndarray, SE3, None] = None,
    ) -> ndarray:
        r"""
        Jacobian in base frame
        :param q: Joint coordinate vector
        :type q: ArrayLike
        :param tool: a static tool transformation matrix to apply to the
            end of end, defaults to None
        :return J: Manipulator Jacobian in the base frame
        ``jacob0(q)`` is the ETS Jacobian matrix which maps joint
        velocity to spatial velocity in the {0} frame.
        End-effector spatial velocity :math:`\nu = (v_x, v_y, v_z, \omega_x,
        \omega_y, \omega_z)^T` is related to joint velocity by
        :math:`{}^{e}\nu = {}^{e}\mathbf{J}_0(q) \dot{q}`.
        If ``ets.eval(q)`` is already computed it can be passed in as ``T`` to
        reduce computation time.
        An ETS represents the relative pose from the {0} frame to the end frame
        {e}. This is the composition of mAny relative poses, some constant and
        some functions of the joint variables, which we can write as
        :math:`\mathbf{E}(q)`.
        .. math::
            {}^0 T_e = \mathbf{E}(q) \in \mbox{SE}(3)
        The temporal derivative of this is the spatial
        velocity :math:`\nu` which is a 6-vector is related to the rate of
        change of joint coordinates by the Jacobian matrix.
        .. math::
           {}^0 \nu = {}^0 \mathbf{J}(q) \dot{q} \in \mathbb{R}^6
        This velocity can be expressed relative to the {0} frame or the {e}
        frame.
        :references:
            - `Kinematic Derivatives using the Elementary Transform Sequence, J. Haviland and P. Corke <https://arxiv.org/abs/2010.08696>`_
        :seealso: :func:`jacobe`, :func:`hessian0`
        """  # noqa

        # Use c extension
        try:
            return ETS_jacob0(self._fknm, q, tool)
        except TypeError:
            pass

        # Otherwise use Python
        if tool is None:
            tools = eye(4)
        elif isinstance(tool, SE3):
            tools = array(tool.A)
        else:  # pragma: nocover
            tools = eye(4)

        q = getvector(q, None)

        T = self.eval(q, include_base=False) @ tools

        U = eye(4)
        j = 0
        J = zeros((6, self.n), dtype="object")
        zero = array([0, 0, 0])
        end = self.data[-1]

        for link in self.data:
            jindex = 0 if link.jindex is None and link.isjoint else link.jindex

            if link.isjoint:
                U = U @ link.A(q[jindex])  # type: ignore

                if link == end:
                    U = U @ tools

                Tu = SE3(U, check=False).inv().A @ T
                n = U[:3, 0]
                o = U[:3, 1]
                a = U[:3, 2]
                x = Tu[0, 3]
                y = Tu[1, 3]
                z = Tu[2, 3]

                if link.axis == "Rz":
                    J[:3, j] = (o * x) - (n * y)
                    J[3:, j] = a

                elif link.axis == "Ry":
                    J[:3, j] = (n * z) - (a * x)
                    J[3:, j] = o

                elif link.axis == "Rx":
                    J[:3, j] = (a * y) - (o * z)
                    J[3:, j] = n

                elif link.axis == "tx":
                    J[:3, j] = n
                    J[3:, j] = zero

                elif link.axis == "ty":
                    J[:3, j] = o
                    J[3:, j] = zero

                elif link.axis == "tz":
                    J[:3, j] = a
                    J[3:, j] = zero

                j += 1
            else:
                A = link.A()
                if A is not None:
                    U = U @ A

        return J

    def jacobe(
        self,
        q: ArrayLike,
        tool: Union[ndarray, SE3, None] = None,
    ) -> ndarray:
        r"""
        Manipulator geometric Jacobian in the end-effector frame

        :param q: Joint coordinate vector
        :type q: ArrayLike
        :param tool: a static tool transformation matrix to apply to the
            end of end, defaults to None

        :return J: Manipulator Jacobian in the end-effector frame

        - ``ets.jacobe(q)`` is the manipulator Jacobian matrix which maps
          joint  velocity to end-effector spatial velocity expressed in the
          end-effector frame.
        End-effector spatial velocity :math:`\nu = (v_x, v_y, v_z, \omega_x, \omega_y, \omega_z)^T`
        is related to joint velocity by :math:`{}^{E}\!\nu = \mathbf{J}_m(q) \dot{q}`.

        .. warning:: This is the **geometric Jacobian** as described in texts by
            Corke, Spong etal., Siciliano etal.  The end-effector velocity is
            described in terms of translational and angular velocity, not a
            velocity twist as per the text by Lynch & Park.
        """  # noqa

        # Use c extension
        try:
            return ETS_jacobe(self._fknm, q, tool)
        except TypeError:
            pass

        T = self.eval(q, tool=tool, include_base=False)
        return tr2jac(T.T) @ self.jacob0(q, tool=tool)

    def hessian0(
        self,
        q: Union[ArrayLike, None] = None,
        J0: Union[ndarray, None] = None,
        tool: Union[ndarray, SE3, None] = None,
    ) -> ndarray:
        r"""
        Manipulator Hessian

        The manipulator Hessian tensor maps joint acceleration to end-effector
        spatial acceleration, expressed in the world-coordinate frame. This
        function calulcates this based on the ETS of the robot.
        
        One of J0 or q
        is required. Supply J0 if already calculated to save computation time

        :param q: The joint angles/configuration of the robot.
        :type q: ArrayLike
        :param J0: The manipulator Jacobian in the 0 frame
        :param tool: a static tool transformation matrix to apply to the
            end frame, defaults to None

        :return: The manipulator Hessian in 0 frame

        This method computes the manipulator Hessian in the base frame.  If
        we take the time derivative of the differential kinematic relationship
        .. math::
            \nu    &= \mat{J}(\vec{q}) \dvec{q} \\
            \alpha &= \dmat{J} \dvec{q} + \mat{J} \ddvec{q}
        where
        .. math::
            \dmat{J} = \mat{H} \dvec{q}
        and :math:`\mat{H} \in \mathbb{R}^{6\times n \times n}` is the
        Hessian tensor.
        The elements of the Hessian are
        .. math::
            \mat{H}_{i,j,k} =  \frac{d^2 u_i}{d q_j d q_k}
        where :math:`u = \{t_x, t_y, t_z, r_x, r_y, r_z\}` are the elements
        of the spatial velocity vector.
        Similarly, we can write
        .. math::
            \mat{J}_{i,j} = \frac{d u_i}{d q_j}
        :references:
            - Kinematic Derivatives using the Elementary Transform
              Sequence, J. Haviland and P. Corke
        """

        # Use c extension
        try:
            return ETS_hessian0(self._fknm, q, J0, tool)
        except TypeError:
            pass

        def cross(a, b):
            x = a[1] * b[2] - a[2] * b[1]
            y = a[2] * b[0] - a[0] * b[2]
            z = a[0] * b[1] - a[1] * b[0]
            return array([x, y, z])

        n = self.n

        if J0 is None:
            q = getvector(q, None)
            J0 = self.jacob0(q, tool=tool)
        else:
            verifymatrix(J0, (6, self.n))

        H = zeros((n, 6, n))

        for j in range(n):
            for i in range(j, n):

                H[j, :3, i] = cross(J0[3:, j], J0[:3, i])
                H[j, 3:, i] = cross(J0[3:, j], J0[3:, i])

                if i != j:
                    H[i, :3, j] = H[j, :3, i]

        return H

    def hessiane(
        self,
        q: Union[ArrayLike, None] = None,
        Je: Union[ndarray, None] = None,
        tool: Union[ndarray, SE3, None] = None,
    ) -> ndarray:
        r"""
        Manipulator Hessian

        The manipulator Hessian tensor maps joint acceleration to end-effector
        spatial acceleration, expressed in the world-coordinate frame. This
        function calulcates this based on the ETS of the robot.
        
        One of Je or q
        is required. Supply Je if already calculated to save computation time

        :param q: The joint angles/configuration of the robot.
        :type q: ArrayLike
        :param Je: The manipulator Jacobian in the ee frame
        :param tool: a static tool transformation matrix to apply to the
            end frame, defaults to None

        :return: The manipulator Hessian in ee frame

        This method computes the manipulator Hessian in the ee frame.  If
        we take the time derivative of the differential kinematic relationship
        .. math::
            \nu    &= \mat{J}(\vec{q}) \dvec{q} \\
            \alpha &= \dmat{J} \dvec{q} + \mat{J} \ddvec{q}
        where
        .. math::
            \dmat{J} = \mat{H} \dvec{q}
        and :math:`\mat{H} \in \mathbb{R}^{6\times n \times n}` is the
        Hessian tensor.
        The elements of the Hessian are
        .. math::
            \mat{H}_{i,j,k} =  \frac{d^2 u_i}{d q_j d q_k}
        where :math:`u = \{t_x, t_y, t_z, r_x, r_y, r_z\}` are the elements
        of the spatial velocity vector.
        Similarly, we can write
        .. math::
            \mat{J}_{i,j} = \frac{d u_i}{d q_j}
        :references:
            - Kinematic Derivatives using the Elementary Transform
              Sequence, J. Haviland and P. Corke
        """

        # Use c extension
        try:
            return ETS_hessiane(self._fknm, q, Je, tool)
        except TypeError:
            pass

        def cross(a, b):
            x = a[1] * b[2] - a[2] * b[1]
            y = a[2] * b[0] - a[0] * b[2]
            z = a[0] * b[1] - a[1] * b[0]
            return array([x, y, z])

        n = self.n

        if Je is None:
            q = getvector(q, None)
            Je = self.jacobe(q, tool=tool)
        else:
            verifymatrix(Je, (6, self.n))

        H = zeros((n, 6, n))

        for j in range(n):
            for i in range(j, n):

                H[j, :3, i] = cross(Je[3:, j], Je[:3, i])
                H[j, 3:, i] = cross(Je[3:, j], Je[3:, i])

                if i != j:
                    H[i, :3, j] = H[j, :3, i]

        return H

    def jacob0_analytical(
        self,
        q: ArrayLike,
        representation: str = "rpy/xyz",
        tool: Union[ndarray, SE3, None] = None,
    ):
        r"""
        Manipulator analytical Jacobian in the base frame

        :param q: Joint coordinate vector
        :type q: ArrayLike
        :param tool: a static tool transformation matrix to apply to the
            end of end, defaults to None
        :param representation: describes the rotational representation

        :return J: Manipulator Jacobian in the base frame

        End-effector spatial velocity :math:`\nu = (v_x, v_y, v_z, \omega_x, \omega_y, \omega_z)^T`
        is related to joint velocity by :math:`{}^{E}\!\nu = \mathbf{J}_m(q) \dot{q}`.

        ==================   ==================================
        ``representation``          Rotational representation
        ==================   ==================================
        ``'rpy/xyz'``        RPY angular rates in XYZ order
        ``'rpy/zyx'``        RPY angular rates in XYZ order
        ``'eul'``            Euler angular rates in ZYZ order
        ``'exp'``            exponential coordinate rates
        ==================   ==================================

        Example:
        .. runblock:: pycon
            >>> import roboticstoolbox as rtb
            >>> puma = rtb.models.ETS.Puma560()
            >>> puma.jacob0_analytical([0, 0, 0, 0, 0, 0])

        """  # noqa

        T = self.eval(q, tool=tool)
        J = self.jacob0(q, tool=tool)
        A = rotvelxform(t2r(T), full=True, inverse=True, representation=representation)
        return A @ J

    def jacobm(self, q: ArrayLike) -> ndarray:
        r"""
        Calculates the manipulability Jacobian. This measure relates the rate
        of change of the manipulability to the joint velocities of the robot.

        :param q: The joint angles/configuration of the robot

        :return: The manipulability Jacobian
        :rtype: float ndarray(n)

        Yoshikawa's manipulability measure

        .. math::

            m(\vec{q}) = \sqrt{\mat{J}(\vec{q}) \mat{J}(\vec{q})^T}

        This method returns its Jacobian with respect to configuration

        .. math::

            \frac{\partial m(\vec{q})}{\partial \vec{q}}

        :references:
            - Kinematic Derivatives using the Elementary Transform
              Sequence, J. Haviland and P. Corke
        """

        J = self.jacob0(q)
        H = self.hessian0(q)

        manipulability = self.manipulability(q)

        # J = J[axes, :]
        # H = H[:, axes, :]

        b = inv(J @ J.T)
        Jm = zeros((self.n, 1))

        for i in range(self.n):
            c = J @ H[i, :, :].T
            Jm[i, 0] = manipulability * (c.flatten("F")).T @ b.flatten("F")

        return Jm

    def manipulability(self, q, method="yoshikawa"):
        """
        Manipulability measure

        :param q: Joint coordinates, one of J or q required
        :type q: ndarray(n), or ndarray(m,n)
        :param J: Jacobian in world frame if already computed, one of J or
            q required
        :type J: ndarray(6,n)
        :param method: method to use, "yoshikawa" (default), "condition",
            "minsingular"  or "asada"
        :type method: str
        :param axes: Task space axes to consider: "all" [default],
            "trans", "rot" or "both"
        :type axes: str
        :param kwargs: extra arguments to pass to ``jacob0``
        :return: manipulability
        :rtype: float or ndarray(m)

        - ``manipulability(q)`` is the scalar manipulability index
          for the robot at the joint configuration ``q``.  It indicates
          dexterity, that is, how well conditioned the robot is for motion
          with respect to the 6 degrees of Cartesian motion.  The values is
          zero if the robot is at a singularity.

        Various measures are supported:

        +-------------------+-------------------------------------------------+
        | Measure           |       Description                               |
        +-------------------+-------------------------------------------------+
        | ``"yoshikawa"``   | Volume of the velocity ellipsoid, *distance*    |
        |                   | from singularity [Yoshikawa85]_                 |
        +-------------------+-------------------------------------------------+
        | ``"invcondition"``| Inverse condition number of Jacobian, isotropy  |
        |                   | of the velocity ellipsoid [Klein87]_            |
        +-------------------+-------------------------------------------------+
        | ``"minsingular"`` | Minimum singular value of the Jacobian,         |
        |                   | *distance*  from singularity [Klein87]_         |
        +-------------------+-------------------------------------------------+
        | ``"asada"``       | Isotropy of the task-space acceleration         |
        |                   | ellipsoid which is a function of the Cartesian  |
        |                   | inertia matrix which depends on the inertial    |
        |                   | parameters [Asada83]_                           |
        +-------------------+-------------------------------------------------+

        **Trajectory operation**:

        If ``q`` is a matrix (m,n) then the result (m,) is a vector of
        manipulability indices for each joint configuration specified by a row
        of ``q``.

        .. note::

            - Invokes the ``jacob0`` method of the robot if ``J`` is not passed
            - The "all" option includes rotational and translational
              dexterity, but this involves adding different units. It can be
              more useful to look at the translational and rotational
              manipulability separately.
            - Examples in the RVC book (1st edition) can be replicated by
              using the "all" option
            - Asada's measure requires inertial a robot model with inertial
              parameters.

        :references:

        .. [Yoshikawa85] Manipulability of Robotic Mechanisms. Yoshikawa T.,
                The International Journal of Robotics Research.
                1985;4(2):3-9. doi:10.1177/027836498500400201
        .. [Asada83] A geometrical representation of manipulator dynamics and
                its application to arm design, H. Asada,
                Journal of Dynamic Systems, Measurement, and Control,
                vol. 105, p. 131, 1983.
        .. [Klein87] Dexterity Measures for the Design and Control of
                Kinematically Redundant Manipulators. Klein CA, Blaho BE.
                The International Journal of Robotics Research.
                1987;6(2):72-83. doi:10.1177/027836498700600206

        - Robotics, Vision & Control, Chap 8, P. Corke, Springer 2011.

        """

        def yoshikawa(robot, J, q, axes, **kwargs):
            J = J[axes, :]
            if J.shape[0] == J.shape[1]:
                # simplified case for square matrix
                return abs(det(J))
            else:
                m2 = det(J @ J.T)
                return sqrt(abs(m2))

        def condition(robot, J, q, axes, **kwargs):
            J = J[axes, :]
            return 1 / cond(J)

        def minsingular(robot, J, q, axes, **kwargs):
            J = J[axes, :]
            s = svd(J, compute_uv=False)
            return s[-1]  # return last/smallest singular value of J

        def asada(robot, J, q, axes, **kwargs):
            # dof = np.sum(axes)
            if matrix_rank(J) < 6:
                return 0
            Ji = pinv(J)
            Mx = Ji.T @ robot.inertia(q) @ Ji
            d = where(axes)[0]
            Mx = Mx[d]
            Mx = Mx[:, d.tolist()]
            e, _ = eig(Mx)
            return min(e) / max(e)

        # choose the handler function
        if method == "yoshikawa":
            mfunc = yoshikawa
        elif method == "invcondition":
            mfunc = condition
        elif method == "minsingular":
            mfunc = minsingular
        elif method == "asada":
            mfunc = asada
        else:
            raise ValueError("Invalid method chosen")

        # q = getmatrix(q, (None, self.n))
        # w = zeros(q.shape[0])
        axes = [True, True, True, True, True, True]

        # for k, qk in enumerate(q):
        J = self.jacob0(q)
        w = mfunc(self, J, q, axes)

        # if len(w) == 1:
        #     return w[0]
        # else:
        return w

    def partial_fkine0(self, q: ArrayLike, n: int) -> ndarray:
        r"""
        Manipulator Forward Kinematics nth Partial Derivative

        The manipulator Hessian tensor maps joint acceleration to end-effector
        spatial acceleration, expressed in the ee frame. This
        function calulcates this based on the ETS of the robot. One of Je or q
        is required. Supply Je if already calculated to save computation time

        :param q: The joint angles/configuration of the robot (Optional,
            if not supplied will use the stored q values).
        :type q: ArrayLike
        :param end: the final link/Gripper which the Hessian represents
        :param start: the first link which the Hessian represents
        :param tool: a static tool transformation matrix to apply to the
            end of end, defaults to None

        :return: The nth Partial Derivative of the forward kinematics

        :references:
            - Kinematic Derivatives using the Elementary Transform
                Sequence, J. Haviland and P. Corke
        """

        # Calculate the Jacobian and Hessian
        J = self.jacob0(q)
        H = self.hessian0(q)

        # A list of derivatives, starting with the jacobian and hessian
        dT = [J, H]

        # The tensor dimensions of the latest derivative
        # Set to the current size of the Hessian
        size = [self.n, 6, self.n]

        # An array which keeps track of the index of the partial derivative
        # we are calculating
        # It stores the indices in the order: "j, k, l. m, n, o, ..."
        # where count is extended to match oder of the partial derivative
        count = array([0, 0])

        # The order of derivative for which we are calculating
        # The Hessian is the 2nd-order so we start with c = 2
        c = 2

        def add_indices(indices, c):
            total = len(indices * 2)
            new_indices = []

            for i in range(total):
                j = i // 2
                new_indices.append([])
                new_indices[i].append(indices[j][0].copy())
                new_indices[i].append(indices[j][1].copy())

                if i % 2 == 0:
                    # if even number
                    new_indices[i][0].append(c)
                else:
                    # if odd number
                    new_indices[i][1].append(c)

            return new_indices

        def add_pdi(pdi):
            total = len(pdi * 2)
            new_pdi = []

            for i in range(total):
                j = i // 2
                new_pdi.append([])
                new_pdi[i].append(pdi[j][0])
                new_pdi[i].append(pdi[j][1])

                # if even number
                if i % 2 == 0:
                    new_pdi[i][0] += 1
                # if odd number
                else:
                    new_pdi[i][1] += 1

            return new_pdi

        # these are the indices used for the hessian
        indices = [[[1], [0]]]

        # The partial derivative indices (pdi)
        # the are the pd indices used in the cross products
        pdi = [[0, 0]]

        # The length of dT correspods to the number of derivatives we have calculated
        while len(dT) != n:

            # Add to the start of the tensor size list
            size.insert(0, self.n)

            # Add an axis to the count array
            count = concatenate(([0], count))

            # This variables corresponds to indices within the previous partial derivatives
            # to be cross prodded
            # The order is: "[j, k, l, m, n, o, ...]"
            # Although, our partial derivatives have the order: pd[..., o, n, m, l, k, cartesian DoF, j]
            # For example, consider the Hessian Tensor H[n, 6, n], the index H[k, :, j]. This corrsponds
            # to the second partial derivative of the kinematics of joint j with respect to joint k.
            indices = add_indices(indices, c)

            # This variable corresponds to the indices in Td which corresponds to the
            # partial derivatives we need to use
            pdi = add_pdi(pdi)

            c += 1

            # Allocate our new partial derivative tensor
            pd = zeros(size)

            # We need to loop n^c times
            # There are n^c columns to calculate
            for _ in range(self.n**c):

                # Allocate the rotation and translation components
                rot = zeros(3)
                trn = zeros(3)

                # This loop calculates a single column ([trn, rot]) of the tensor for dT(x)
                for j in range(len(indices)):
                    pdr0 = dT[pdi[j][0]]
                    pdr1 = dT[pdi[j][1]]

                    idx0 = count[indices[j][0]]
                    idx1 = count[indices[j][1]]

                    # This is a list of indices selecting the slices of the previous tensor
                    idx0_slices = flip(idx0[1:])
                    idx1_slices = flip(idx1[1:])

                    # This index selecting the column within the 2d slice of the previous tensor
                    idx0_n = idx0[0]
                    idx1_n = idx1[0]

                    # Use our indices to select the rotational column from pdr0 and pdr1
                    col0_rot = pdr0[(*idx0_slices, slice(3, 6), idx0_n)]
                    col1_rot = pdr1[(*idx1_slices, slice(3, 6), idx1_n)]

                    # Use our indices to select the translational column from pdr1
                    col1_trn = pdr1[(*idx1_slices, slice(0, 3), idx1_n)]

                    # Perform the cross product as described in the maths above
                    rot += cross(col0_rot, col1_rot)
                    trn += cross(col0_rot, col1_trn)

                pd[(*flip(count[1:]), slice(0, 3), count[0])] = trn
                pd[(*flip(count[1:]), slice(3, 6), count[0])] = rot

                count[0] += 1
                for j in range(len(count)):
                    if count[j] == self.n:
                        count[j] = 0
                        if j != len(count) - 1:
                            count[j + 1] += 1

            dT.append(pd)

        return dT[-1]

    def ik_lm_chan(
        self,
        Tep: Union[ndarray, SE3],
        q0: Union[ndarray, None] = None,
        ilimit: int = 30,
        slimit: int = 100,
        tol: float = 1e-6,
        reject_jl: bool = True,
        we: Union[ndarray, None] = None,
        λ: float = 1.0,
    ) -> Tuple[ndarray, int, int, int, float]:
        """
        Numerical inverse kinematics by Levenberg-Marquadt optimization (Chan's Method)

        :param Tep: The desired end-effector pose or pose trajectory
        :param q0: initial joint configuration (default to random valid joint
            configuration contrained by the joint limits of the robot)
        :param ilimit: maximum number of iterations per search
        :param slimit: maximum number of search attempts
        :param tol: final error tolerance
        :param reject_jl: constrain the solution to being within the joint limits of
            the robot (reject solution with invalid joint configurations and perfrom
            another search up to the slimit)
        :param we: a mask vector which weights the end-effector error priority.
            Corresponds to translation in X, Y and Z and rotation about X, Y and Z
            respectively
        :param λ: value of lambda for the damping matrix Wn

        :return: inverse kinematic solution
        :rtype: tuple (q, success, iterations, searches, residual)

        ``sol = ets.ik_lm_chan(Tep)`` are the joint coordinates (n) corresponding
        to the robot end-effector pose ``Tep`` which is an ``SE3`` or ``ndarray`` object.
        This method can be used for robots with any number of degrees of freedom.
        The return value ``sol`` is a tuple with elements:

        ============    ==========  ===============================================
        Element         Type        Description
        ============    ==========  ===============================================
        ``q``           ndarray(n)  joint coordinates in units of radians or metres
        ``success``     int         whether a solution was found
        ``iterations``  int         total number of iterations
        ``searches``    int         total number of searches
        ``residual``    float       final value of cost function
        ============    ==========  ===============================================

        If ``success == 0`` the ``q`` values will be valid numbers, but the
        solution will be in error.  The amount of error is indicated by
        the ``residual``.

        **Joint Limits**:

        ``sol = robot.ikine_LM(T, slimit=100)`` which is the deafualt for this method.
        The solver will initialise a solution attempt with a random valid q0 and
        perform a maximum of ilimit steps within this attempt. If a solution is not
        found, this process is repeated up to slimit times.

        **Global search**:

        ``sol = robot.ikine_LM(T, reject_jl=True)`` is the deafualt for this method.
        By setting reject_jl to True, the solver will discard any solution which
        violates the defined joint limits of the robot. The solver will then
        re-initialise with a new random q0 and repeat the process up to slimit times.
        Note that finding a solution with valid joint coordinates takes longer than
        without.

        **Underactuated robots:**

        For the case where the manipulator has fewer than 6 DOF the
        solution space has more dimensions than can be spanned by the
        manipulator joint coordinates.

        In this case we specify the ``we`` option where the ``we`` vector
        (6) specifies the Cartesian DOF (in the wrist coordinate frame) that
        will be ignored in reaching a solution.  The we vector has six
        elements that correspond to translation in X, Y and Z, and rotation
        about X, Y and Z respectively. The value can be 0 (for ignore)
        or above to assign a priority relative to other Cartesian DoF. The number
        of non-zero elements must equal the number of manipulator DOF.

        For example when using a 3 DOF manipulator tool orientation might
        be unimportant, in which case use the option ``we=[1, 1, 1, 0, 0, 0]``.



        .. note::

            - See `Toolbox kinematics wiki page
                <https://github.com/petercorke/robotics-toolbox-python/wiki/Kinematics>`_
            - Implements a Levenberg-Marquadt variable-damping solver.
            - The tolerance is computed on the norm of the error between
                current and desired tool pose.  This norm is computed from
                distances and angles without any kind of weighting.
            - The inverse kinematic solution is generally not unique, and
                depends on the initial guess ``q0``.

        :references:
            TODO

        :seealso:
            TODO
        """

        return IK_LM_Chan_c(self._fknm, Tep, q0, ilimit, slimit, tol, reject_jl, we, λ)

    def ik_lm_wampler(
        self,
        Tep: Union[ndarray, SE3],
        q0: Union[ndarray, None] = None,
        ilimit: int = 30,
        slimit: int = 100,
        tol: float = 1e-6,
        reject_jl: bool = True,
        we: Union[ndarray, None] = None,
        λ: float = 1.0,
    ) -> Tuple[ndarray, int, int, int, float]:
        """
        Numerical inverse kinematics by Levenberg-Marquadt optimization (Chan's Method)

        :param Tep: The desired end-effector pose or pose trajectory
        :param q0: initial joint configuration (default to random valid joint
            configuration contrained by the joint limits of the robot)
        :param ilimit: maximum number of iterations per search
        :param slimit: maximum number of search attempts
        :param tol: final error tolerance
        :param reject_jl: constrain the solution to being within the joint limits of
            the robot (reject solution with invalid joint configurations and perfrom
            another search up to the slimit)
        :param we: a mask vector which weights the end-effector error priority.
            Corresponds to translation in X, Y and Z and rotation about X, Y and Z
            respectively
        :param λ: value of lambda for the damping matrix Wn

        :return: inverse kinematic solution
        :rtype: tuple (q, success, iterations, searches, residual)

        ``sol = ets.ik_lm_chan(Tep)`` are the joint coordinates (n) corresponding
        to the robot end-effector pose ``Tep`` which is an ``SE3`` or ``ndarray`` object.
        This method can be used for robots with any number of degrees of freedom.
        The return value ``sol`` is a tuple with elements:

        ============    ==========  ===============================================
        Element         Type        Description
        ============    ==========  ===============================================
        ``q``           ndarray(n)  joint coordinates in units of radians or metres
        ``success``     int         whether a solution was found
        ``iterations``  int         total number of iterations
        ``searches``    int         total number of searches
        ``residual``    float       final value of cost function
        ============    ==========  ===============================================

        If ``success == 0`` the ``q`` values will be valid numbers, but the
        solution will be in error.  The amount of error is indicated by
        the ``residual``.

        **Joint Limits**:

        ``sol = robot.ikine_LM(T, slimit=100)`` which is the deafualt for this method.
        The solver will initialise a solution attempt with a random valid q0 and
        perform a maximum of ilimit steps within this attempt. If a solution is not
        found, this process is repeated up to slimit times.

        **Global search**:

        ``sol = robot.ikine_LM(T, reject_jl=True)`` is the deafualt for this method.
        By setting reject_jl to True, the solver will discard any solution which
        violates the defined joint limits of the robot. The solver will then
        re-initialise with a new random q0 and repeat the process up to slimit times.
        Note that finding a solution with valid joint coordinates takes longer than
        without.

        **Underactuated robots:**

        For the case where the manipulator has fewer than 6 DOF the
        solution space has more dimensions than can be spanned by the
        manipulator joint coordinates.

        In this case we specify the ``we`` option where the ``we`` vector
        (6) specifies the Cartesian DOF (in the wrist coordinate frame) that
        will be ignored in reaching a solution.  The we vector has six
        elements that correspond to translation in X, Y and Z, and rotation
        about X, Y and Z respectively. The value can be 0 (for ignore)
        or above to assign a priority relative to other Cartesian DoF. The number
        of non-zero elements must equal the number of manipulator DOF.

        For example when using a 3 DOF manipulator tool orientation might
        be unimportant, in which case use the option ``we=[1, 1, 1, 0, 0, 0]``.



        .. note::

            - See `Toolbox kinematics wiki page
                <https://github.com/petercorke/robotics-toolbox-python/wiki/Kinematics>`_
            - Implements a Levenberg-Marquadt variable-damping solver.
            - The tolerance is computed on the norm of the error between
                current and desired tool pose.  This norm is computed from
                distances and angles without any kind of weighting.
            - The inverse kinematic solution is generally not unique, and
                depends on the initial guess ``q0``.

        :references:
            TODO

        :seealso:
            TODO
        """

        return IK_LM_Wampler_c(
            self._fknm, Tep, q0, ilimit, slimit, tol, reject_jl, we, λ
        )

    def ik_lm_sugihara(
        self,
        Tep: Union[ndarray, SE3],
        q0: Union[ndarray, None] = None,
        ilimit: int = 30,
        slimit: int = 100,
        tol: float = 1e-6,
        reject_jl: bool = True,
        we: Union[ndarray, None] = None,
        λ: float = 1.0,
    ) -> Tuple[ndarray, int, int, int, float]:
        """
        Numerical inverse kinematics by Levenberg-Marquadt optimization (Chan's Method)

        :param Tep: The desired end-effector pose or pose trajectory
        :param q0: initial joint configuration (default to random valid joint
            configuration contrained by the joint limits of the robot)
        :param ilimit: maximum number of iterations per search
        :param slimit: maximum number of search attempts
        :param tol: final error tolerance
        :param reject_jl: constrain the solution to being within the joint limits of
            the robot (reject solution with invalid joint configurations and perfrom
            another search up to the slimit)
        :param we: a mask vector which weights the end-effector error priority.
            Corresponds to translation in X, Y and Z and rotation about X, Y and Z
            respectively
        :param λ: value of lambda for the damping matrix Wn

        :return: inverse kinematic solution
        :rtype: tuple (q, success, iterations, searches, residual)

        ``sol = ets.ik_lm_chan(Tep)`` are the joint coordinates (n) corresponding
        to the robot end-effector pose ``Tep`` which is an ``SE3`` or ``ndarray`` object.
        This method can be used for robots with any number of degrees of freedom.
        The return value ``sol`` is a tuple with elements:

        ============    ==========  ===============================================
        Element         Type        Description
        ============    ==========  ===============================================
        ``q``           ndarray(n)  joint coordinates in units of radians or metres
        ``success``     int         whether a solution was found
        ``iterations``  int         total number of iterations
        ``searches``    int         total number of searches
        ``residual``    float       final value of cost function
        ============    ==========  ===============================================

        If ``success == 0`` the ``q`` values will be valid numbers, but the
        solution will be in error.  The amount of error is indicated by
        the ``residual``.

        **Joint Limits**:

        ``sol = robot.ikine_LM(T, slimit=100)`` which is the deafualt for this method.
        The solver will initialise a solution attempt with a random valid q0 and
        perform a maximum of ilimit steps within this attempt. If a solution is not
        found, this process is repeated up to slimit times.

        **Global search**:

        ``sol = robot.ikine_LM(T, reject_jl=True)`` is the deafualt for this method.
        By setting reject_jl to True, the solver will discard any solution which
        violates the defined joint limits of the robot. The solver will then
        re-initialise with a new random q0 and repeat the process up to slimit times.
        Note that finding a solution with valid joint coordinates takes longer than
        without.

        **Underactuated robots:**

        For the case where the manipulator has fewer than 6 DOF the
        solution space has more dimensions than can be spanned by the
        manipulator joint coordinates.

        In this case we specify the ``we`` option where the ``we`` vector
        (6) specifies the Cartesian DOF (in the wrist coordinate frame) that
        will be ignored in reaching a solution.  The we vector has six
        elements that correspond to translation in X, Y and Z, and rotation
        about X, Y and Z respectively. The value can be 0 (for ignore)
        or above to assign a priority relative to other Cartesian DoF. The number
        of non-zero elements must equal the number of manipulator DOF.

        For example when using a 3 DOF manipulator tool orientation might
        be unimportant, in which case use the option ``we=[1, 1, 1, 0, 0, 0]``.



        .. note::

            - See `Toolbox kinematics wiki page
                <https://github.com/petercorke/robotics-toolbox-python/wiki/Kinematics>`_
            - Implements a Levenberg-Marquadt variable-damping solver.
            - The tolerance is computed on the norm of the error between
                current and desired tool pose.  This norm is computed from
                distances and angles without any kind of weighting.
            - The inverse kinematic solution is generally not unique, and
                depends on the initial guess ``q0``.

        :references:
            TODO

        :seealso:
            TODO
        """

        return IK_LM_Sugihara_c(
            self._fknm, Tep, q0, ilimit, slimit, tol, reject_jl, we, λ
        )

    def ik_nr(
        self,
        Tep: Union[ndarray, SE3],
        q0: Union[ndarray, None] = None,
        ilimit: int = 30,
        slimit: int = 100,
        tol: float = 1e-6,
        reject_jl: bool = True,
        we: Union[ndarray, None] = None,
        use_pinv: int = True,
        pinv_damping: float = 0.0,
    ) -> Tuple[ndarray, int, int, int, float]:
        """
        Numerical inverse kinematics by Levenberg-Marquadt optimization (Chan's Method)

        :param Tep: The desired end-effector pose or pose trajectory
        :param q0: initial joint configuration (default to random valid joint
            configuration contrained by the joint limits of the robot)
        :param ilimit: maximum number of iterations per search
        :param slimit: maximum number of search attempts
        :param tol: final error tolerance
        :param reject_jl: constrain the solution to being within the joint limits of
            the robot (reject solution with invalid joint configurations and perfrom
            another search up to the slimit)
        :param we: a mask vector which weights the end-effector error priority.
            Corresponds to translation in X, Y and Z and rotation about X, Y and Z
            respectively
        :param λ: value of lambda for the damping matrix Wn

        :return: inverse kinematic solution
        :rtype: tuple (q, success, iterations, searches, residual)

        ``sol = ets.ik_lm_chan(Tep)`` are the joint coordinates (n) corresponding
        to the robot end-effector pose ``Tep`` which is an ``SE3`` or ``ndarray`` object.
        This method can be used for robots with any number of degrees of freedom.
        The return value ``sol`` is a tuple with elements:

        ============    ==========  ===============================================
        Element         Type        Description
        ============    ==========  ===============================================
        ``q``           ndarray(n)  joint coordinates in units of radians or metres
        ``success``     int         whether a solution was found
        ``iterations``  int         total number of iterations
        ``searches``    int         total number of searches
        ``residual``    float       final value of cost function
        ============    ==========  ===============================================

        If ``success == 0`` the ``q`` values will be valid numbers, but the
        solution will be in error.  The amount of error is indicated by
        the ``residual``.

        **Joint Limits**:

        ``sol = robot.ikine_LM(T, slimit=100)`` which is the deafualt for this method.
        The solver will initialise a solution attempt with a random valid q0 and
        perform a maximum of ilimit steps within this attempt. If a solution is not
        found, this process is repeated up to slimit times.

        **Global search**:

        ``sol = robot.ikine_LM(T, reject_jl=True)`` is the deafualt for this method.
        By setting reject_jl to True, the solver will discard any solution which
        violates the defined joint limits of the robot. The solver will then
        re-initialise with a new random q0 and repeat the process up to slimit times.
        Note that finding a solution with valid joint coordinates takes longer than
        without.

        **Underactuated robots:**

        For the case where the manipulator has fewer than 6 DOF the
        solution space has more dimensions than can be spanned by the
        manipulator joint coordinates.

        In this case we specify the ``we`` option where the ``we`` vector
        (6) specifies the Cartesian DOF (in the wrist coordinate frame) that
        will be ignored in reaching a solution.  The we vector has six
        elements that correspond to translation in X, Y and Z, and rotation
        about X, Y and Z respectively. The value can be 0 (for ignore)
        or above to assign a priority relative to other Cartesian DoF. The number
        of non-zero elements must equal the number of manipulator DOF.

        For example when using a 3 DOF manipulator tool orientation might
        be unimportant, in which case use the option ``we=[1, 1, 1, 0, 0, 0]``.



        .. note::

            - See `Toolbox kinematics wiki page
                <https://github.com/petercorke/robotics-toolbox-python/wiki/Kinematics>`_
            - Implements a Levenberg-Marquadt variable-damping solver.
            - The tolerance is computed on the norm of the error between
                current and desired tool pose.  This norm is computed from
                distances and angles without any kind of weighting.
            - The inverse kinematic solution is generally not unique, and
                depends on the initial guess ``q0``.

        :references:
            TODO

        :seealso:
            TODO
        """

        return IK_NR_c(
            self._fknm,
            Tep,
            q0,
            ilimit,
            slimit,
            tol,
            reject_jl,
            we,
            use_pinv,
            pinv_damping,
        )

    def ik_gn(
        self,
        Tep: Union[ndarray, SE3],
        q0: Union[ndarray, None] = None,
        ilimit: int = 30,
        slimit: int = 100,
        tol: float = 1e-6,
        reject_jl: bool = True,
        we: Union[ndarray, None] = None,
        use_pinv: int = True,
        pinv_damping: float = 0.0,
    ) -> Tuple[ndarray, int, int, int, float]:
        """
        Numerical inverse kinematics by Levenberg-Marquadt optimization (Chan's Method)

        :param Tep: The desired end-effector pose or pose trajectory
        :param q0: initial joint configuration (default to random valid joint
            configuration contrained by the joint limits of the robot)
        :param ilimit: maximum number of iterations per search
        :param slimit: maximum number of search attempts
        :param tol: final error tolerance
        :param reject_jl: constrain the solution to being within the joint limits of
            the robot (reject solution with invalid joint configurations and perfrom
            another search up to the slimit)
        :param we: a mask vector which weights the end-effector error priority.
            Corresponds to translation in X, Y and Z and rotation about X, Y and Z
            respectively
        :param λ: value of lambda for the damping matrix Wn

        :return: inverse kinematic solution
        :rtype: tuple (q, success, iterations, searches, residual)

        ``sol = ets.ik_lm_chan(Tep)`` are the joint coordinates (n) corresponding
        to the robot end-effector pose ``Tep`` which is an ``SE3`` or ``ndarray`` object.
        This method can be used for robots with any number of degrees of freedom.
        The return value ``sol`` is a tuple with elements:

        ============    ==========  ===============================================
        Element         Type        Description
        ============    ==========  ===============================================
        ``q``           ndarray(n)  joint coordinates in units of radians or metres
        ``success``     int         whether a solution was found
        ``iterations``  int         total number of iterations
        ``searches``    int         total number of searches
        ``residual``    float       final value of cost function
        ============    ==========  ===============================================

        If ``success == 0`` the ``q`` values will be valid numbers, but the
        solution will be in error.  The amount of error is indicated by
        the ``residual``.

        **Joint Limits**:

        ``sol = robot.ikine_LM(T, slimit=100)`` which is the deafualt for this method.
        The solver will initialise a solution attempt with a random valid q0 and
        perform a maximum of ilimit steps within this attempt. If a solution is not
        found, this process is repeated up to slimit times.

        **Global search**:

        ``sol = robot.ikine_LM(T, reject_jl=True)`` is the deafualt for this method.
        By setting reject_jl to True, the solver will discard any solution which
        violates the defined joint limits of the robot. The solver will then
        re-initialise with a new random q0 and repeat the process up to slimit times.
        Note that finding a solution with valid joint coordinates takes longer than
        without.

        **Underactuated robots:**

        For the case where the manipulator has fewer than 6 DOF the
        solution space has more dimensions than can be spanned by the
        manipulator joint coordinates.

        In this case we specify the ``we`` option where the ``we`` vector
        (6) specifies the Cartesian DOF (in the wrist coordinate frame) that
        will be ignored in reaching a solution.  The we vector has six
        elements that correspond to translation in X, Y and Z, and rotation
        about X, Y and Z respectively. The value can be 0 (for ignore)
        or above to assign a priority relative to other Cartesian DoF. The number
        of non-zero elements must equal the number of manipulator DOF.

        For example when using a 3 DOF manipulator tool orientation might
        be unimportant, in which case use the option ``we=[1, 1, 1, 0, 0, 0]``.



        .. note::

            - See `Toolbox kinematics wiki page
                <https://github.com/petercorke/robotics-toolbox-python/wiki/Kinematics>`_
            - Implements a Levenberg-Marquadt variable-damping solver.
            - The tolerance is computed on the norm of the error between
                current and desired tool pose.  This norm is computed from
                distances and angles without any kind of weighting.
            - The inverse kinematic solution is generally not unique, and
                depends on the initial guess ``q0``.

        :references:
            TODO

        :seealso:
            TODO
        """

        return IK_GN_c(
            self._fknm,
            Tep,
            q0,
            ilimit,
            slimit,
            tol,
            reject_jl,
            we,
            use_pinv,
            pinv_damping,
        )

    def ikine_LM(
        self,
        Tep: Union[ndarray, SE3],
        q0: Union[ArrayLike, None] = None,
        ilimit: int = 30,
        slimit: int = 100,
        tol: float = 1e-6,
<<<<<<< HEAD
        mask: Union[ArrayLike, None] = None,
        joint_limits: bool = True,
        seed: Union[int, None] = None,
        k: float = 1.0,
        method="chan",
        kq: float = 0.0,
        km: float = 0.0,
        ps: float = 0.0,
        pi: Union[ndarray, float] = 0.3,
        **kwargs,
    ):
        r"""
        Levemberg-Marquadt Numerical Inverse Kinematics Solver

        A method which provides functionality to perform numerical inverse kinematics (IK)
        using the Levemberg-Marquadt method.

        See the :ref:`Inverse Kinematics Docs Page <IK>` for more details and for a 
        **tutorial** on numerical IK, see `here <https://bit.ly/3ak5GDi>`_.

        Parameters
        ----------
        Tep
            The desired end-effector pose
        q0
            The initial joint coordinate vector
        ilimit
            How many iterations are allowed within a search before a new search
            is started
        slimit
            How many searches are allowed before being deemed unsuccessful
        tol
            Maximum allowed residual error E
        mask
            A 6 vector which assigns weights to Cartesian degrees-of-freedom
            error priority
        joint_limits
            Reject solutions with joint limit violations
        seed
            A seed for the private RNG used to generate random joint coordinate
            vectors
        k
            Sets the gain value for the damping matrix Wn in the next iteration. See
            synopsis
        method
            One of "chan", "sugihara" or "wampler". Defines which method is used
            to calculate the damping matrix Wn in the ``step`` method
        kq
            The gain for joint limit avoidance. Setting to 0.0 will remove this
            completely from the solution
        km
            The gain for maximisation. Setting to 0.0 will remove this completely
            from the solution
        ps
            The minimum angle/distance (in radians or metres) in which the joint is
            allowed to approach to its limit
        pi
            The influence angle/distance (in radians or metres) in null space motion
            becomes active

        Synopsis
        --------
        The operation is defined by the choice of the ``method`` kwarg. 

        The step is deined as

        .. math::

            \vec{q}_{k+1} 
            &= 
            \vec{q}_k +
            \left(
                \mat{A}_k
            \right)^{-1}
            \bf{g}_k \\
            %
            \mat{A}_k
            &=
            {\mat{J}(\vec{q}_k)}^\top
            \mat{W}_e \
            {\mat{J}(\vec{q}_k)}
            +
            \mat{W}_n

        where :math:`\mat{W}_n = \text{diag}(\vec{w_n})(\vec{w_n} \in \mathbb{R}^n_{>0})` is a
        diagonal damping matrix. The damping matrix ensures that :math:`\mat{A}_k` is
        non-singular and positive definite. The performance of the LM method largely depends
        on the choice of :math:`\mat{W}_n`.

        *Chan's Method*

        Chan proposed

        .. math::

            \mat{W}_n
            =
            λ E_k \mat{1}_n

        where λ is a constant which reportedly does not have much influence on performance.
        Use the kwarg `k` to adjust the weighting term λ.

        *Sugihara's Method*

        Sugihara proposed

        .. math::

            \mat{W}_n
            =
            E_k \mat{1}_n + \text{diag}(\hat{\vec{w}}_n)

        where :math:`\hat{\vec{w}}_n \in \mathbb{R}^n`, :math:`\hat{w}_{n_i} = l^2 \sim 0.01 l^2`,
        and :math:`l` is the length of a typical link within the manipulator. We provide the
        variable `k` as a kwarg to adjust the value of :math:`w_n`.

        *Wampler's Method*

        Wampler proposed :math:`\vec{w_n}` to be a constant. This is set through the `k` kwarg.

        Examples
        --------
        The following example gets the ``ets`` of a ``panda`` robot object, makes a goal
        pose ``Tep``, and then solves for the joint coordinates which result in the pose
        ``Tep`` using the `ikine_LM` method.

        .. runblock:: pycon
        >>> import roboticstoolbox as rtb
        >>> panda = rtb.models.Panda().ets()
        >>> Tep = panda.fkine([0, -0.3, 0, -2.2, 0, 2, 0.7854])
        >>> panda.ikine_LM(Tep)

        Notes
        -----
        The value for the ``k`` kwarg will depend on the ``method`` chosen and the arm you are
        using. Use the following as a rough guide ``chan, k = 1.0 - 0.01``,
        ``wampler, k = 0.01 - 0.0001``, and ``sugihara, k = 0.1 - 0.0001``
        
        When using the this method, the initial joint coordinates :math:`q_0`, should correspond
        to a non-singular manipulator pose, since it uses the manipulator Jacobian.

        This class supports null-space motion to assist with maximising manipulability and
        avoiding joint limits. These are enabled by setting kq and km to non-zero values.

        References
        ----------
        - J. Haviland, and P. Corke. "Manipulator Differential Kinematics Part I:
          Kinematics, Velocity, and Applications." arXiv preprint arXiv:2207.01796 (2022).
        - J. Haviland, and P. Corke. "Manipulator Differential Kinematics Part II:
          Acceleration and Advanced Applications." arXiv preprint arXiv:2207.01794 (2022).

        See Also
        --------
        :py:class:`~roboticstoolbox.robot.IK.IK_LM`
            An IK Solver class which implements the Levemberg Marquadt optimisation technique
        ikine_NR
            Implements the :py:class:`~roboticstoolbox.robot.IK.IK_NR` class as a method within the :py:class:`ETS` class
        ikine_GN
            Implements the :py:class:`~roboticstoolbox.robot.IK.IK_GN` class as a method within the :py:class:`ETS` class
        ikine_QP
            Implements the :py:class:`~roboticstoolbox.robot.IK.IK_QP` class as a method within the :py:class:`ETS` class


        .. versionchanged:: 1.0.3
            Added the Levemberg-Marquadt IK solver method on the `ETS` class

        """

=======
        joint_limits: bool = False,
        mask: Union[ArrayLike, None] = None,
        seed: Union[int, None] = None,
    ):
>>>>>>> abf7a5be
        solver = IK_LM(
            ilimit=ilimit,
            slimit=slimit,
            tol=tol,
            joint_limits=joint_limits,
            mask=mask,
            seed=seed,
<<<<<<< HEAD
            k=k,
            method=method,
            kq=kq,
            km=km,
            ps=ps,
            pi=pi,
            **kwargs,
        )

        if isinstance(Tep, SE3):
            Tep = Tep.A

        return solver.solve(ets=self, Tep=Tep, q0=q0)

    def ikine_NR(
        self,
        Tep: Union[ndarray, SE3],
        q0: Union[ArrayLike, None] = None,
        ilimit: int = 30,
        slimit: int = 100,
        tol: float = 1e-6,
        mask: Union[ArrayLike, None] = None,
        joint_limits: bool = True,
        seed: Union[int, None] = None,
        pinv: bool = False,
        kq: float = 0.0,
        km: float = 0.0,
        ps: float = 0.0,
        pi: Union[ndarray, float] = 0.3,
        **kwargs,
    ):
        r"""
        Newton-Raphson Numerical Inverse Kinematics Solver

        A method which provides functionality to perform numerical inverse kinematics (IK)
        using the Newton-Raphson method.

        See the :ref:`Inverse Kinematics Docs Page <IK>` for more details and for a
        **tutorial** on numerical IK, see `here <https://bit.ly/3ak5GDi>`_.

        Note
        ----
        When using this method with redundant robots (>6 DoF), ``pinv`` must be set to ``True``

        Parameters
        ----------
        Tep
            The desired end-effector pose
        q0
            The initial joint coordinate vector
        ilimit
            How many iterations are allowed within a search before a new search
            is started
        slimit
            How many searches are allowed before being deemed unsuccessful
        tol
            Maximum allowed residual error E
        mask
            A 6 vector which assigns weights to Cartesian degrees-of-freedom
            error priority
        joint_limits
            Reject solutions with joint limit violations
        seed
            A seed for the private RNG used to generate random joint coordinate
            vectors
        pinv
            If True, will use the psuedoinverse in the `step` method instead of
            the normal inverse
        kq
            The gain for joint limit avoidance. Setting to 0.0 will remove this
            completely from the solution
        km
            The gain for maximisation. Setting to 0.0 will remove this completely
            from the solution
        ps
            The minimum angle/distance (in radians or metres) in which the joint is
            allowed to approach to its limit
        pi
            The influence angle/distance (in radians or metres) in null space motion
            becomes active

        Synopsis
        --------
        Each iteration uses the Newton-Raphson optimisation method

        .. math::

            \vec{q}_{k+1} = \vec{q}_k + {^0\mat{J}(\vec{q}_k)}^{-1} \vec{e}_k

        Examples
        --------
        The following example gets the ``ets`` of a ``panda`` robot object, makes a goal
        pose ``Tep``, and then solves for the joint coordinates which result in the pose
        ``Tep`` using the `ikine_NR` method.

        .. runblock:: pycon
        >>> import roboticstoolbox as rtb
        >>> panda = rtb.models.Panda().ets()
        >>> Tep = panda.fkine([0, -0.3, 0, -2.2, 0, 2, 0.7854])
        >>> panda.ikine_NR(Tep)

        Notes
        -----
        When using the this method, the initial joint coordinates :math:`q_0`, should correspond
        to a non-singular manipulator pose, since it uses the manipulator Jacobian.

        This class supports null-space motion to assist with maximising manipulability and
        avoiding joint limits. These are enabled by setting kq and km to non-zero values.

        References
        ----------
        - J. Haviland, and P. Corke. "Manipulator Differential Kinematics Part I:
          Kinematics, Velocity, and Applications." arXiv preprint arXiv:2207.01796 (2022).
        - J. Haviland, and P. Corke. "Manipulator Differential Kinematics Part II:
          Acceleration and Advanced Applications." arXiv preprint arXiv:2207.01794 (2022).

        See Also
        --------
        :py:class:`~roboticstoolbox.robot.IK.IK_NR`
            An IK Solver class which implements the Newton-Raphson optimisation technique
        ikine_LM
            Implements the :py:class:`~roboticstoolbox.robot.IK.IK_LM` class as a method within the :py:class:`ETS` class
        ikine_GN
            Implements the :py:class:`~roboticstoolbox.robot.IK.IK_GN` class as a method within the :py:class:`ETS` class
        ikine_QP
            Implements the :py:class:`~roboticstoolbox.robot.IK.IK_QP` class as a method within the :py:class:`ETS` class


        .. versionchanged:: 1.0.3
            Added the Newton-Raphson IK solver method on the `ETS` class

        """

        solver = IK_NR(
            ilimit=ilimit,
            slimit=slimit,
            tol=tol,
            joint_limits=joint_limits,
            mask=mask,
            seed=seed,
            pinv=pinv,
            kq=kq,
            km=km,
            ps=ps,
            pi=pi,
            **kwargs,
        )

        if isinstance(Tep, SE3):
            Tep = Tep.A

        return solver.solve(ets=self, Tep=Tep, q0=q0)

    def ikine_GN(
        self,
        Tep: Union[ndarray, SE3],
        q0: Union[ArrayLike, None] = None,
        ilimit: int = 30,
        slimit: int = 100,
        tol: float = 1e-6,
        mask: Union[ArrayLike, None] = None,
        joint_limits: bool = True,
        seed: Union[int, None] = None,
        pinv: bool = False,
        kq: float = 0.0,
        km: float = 0.0,
        ps: float = 0.0,
        pi: Union[ndarray, float] = 0.3,
        **kwargs,
    ):
        r"""
        Gauss-Newton Numerical Inverse Kinematics Solver

        A method which provides functionality to perform numerical inverse kinematics (IK)
        using the Gauss-Newton method.

        See the :ref:`Inverse Kinematics Docs Page <IK>` for more details and for a
        **tutorial** on numerical IK, see `here <https://bit.ly/3ak5GDi>`_.

        Note
        ----
        When using this method with redundant robots (>6 DoF), ``pinv`` must be set to ``True``

        Parameters
        ----------
        Tep
            The desired end-effector pose
        q0
            The initial joint coordinate vector
        ilimit
            How many iterations are allowed within a search before a new search
            is started
        slimit
            How many searches are allowed before being deemed unsuccessful
        tol
            Maximum allowed residual error E
        mask
            A 6 vector which assigns weights to Cartesian degrees-of-freedom
            error priority
        joint_limits
            Reject solutions with joint limit violations
        seed
            A seed for the private RNG used to generate random joint coordinate
            vectors
        pinv
            If True, will use the psuedoinverse in the `step` method instead of
            the normal inverse
        kq
            The gain for joint limit avoidance. Setting to 0.0 will remove this
            completely from the solution
        km
            The gain for maximisation. Setting to 0.0 will remove this completely
            from the solution
        ps
            The minimum angle/distance (in radians or metres) in which the joint is
            allowed to approach to its limit
        pi
            The influence angle/distance (in radians or metres) in null space motion
            becomes active

        Synopsis
        --------
        Each iteration uses the Gauss-Newton optimisation method

        .. math::

            \vec{q}_{k+1} &= \vec{q}_k +
            \left(
            {\mat{J}(\vec{q}_k)}^\top
            \mat{W}_e \
            {\mat{J}(\vec{q}_k)}
            \right)^{-1}
            \bf{g}_k \\
            \bf{g}_k &=
            {\mat{J}(\vec{q}_k)}^\top
            \mat{W}_e
            \vec{e}_k

        where :math:`\mat{J} = {^0\mat{J}}` is the base-frame manipulator Jacobian. If
        :math:`\mat{J}(\vec{q}_k)` is non-singular, and :math:`\mat{W}_e = \mat{1}_n`, then
        the above provides the pseudoinverse solution. However, if :math:`\mat{J}(\vec{q}_k)`
        is singular, the above can not be computed and the GN solution is infeasible.

        Examples
        --------
        The following example gets the ``ets`` of a ``panda`` robot object, makes a goal
        pose ``Tep``, and then solves for the joint coordinates which result in the pose
        ``Tep`` using the `ikine_GN` method.

        .. runblock:: pycon
        >>> import roboticstoolbox as rtb
        >>> panda = rtb.models.Panda().ets()
        >>> Tep = panda.fkine([0, -0.3, 0, -2.2, 0, 2, 0.7854])
        >>> panda.ikine_GN(Tep)

        Notes
        -----
        When using the this method, the initial joint coordinates :math:`q_0`, should correspond
        to a non-singular manipulator pose, since it uses the manipulator Jacobian.

        This class supports null-space motion to assist with maximising manipulability and
        avoiding joint limits. These are enabled by setting kq and km to non-zero values.

        References
        ----------
        - J. Haviland, and P. Corke. "Manipulator Differential Kinematics Part I:
          Kinematics, Velocity, and Applications." arXiv preprint arXiv:2207.01796 (2022).
        - J. Haviland, and P. Corke. "Manipulator Differential Kinematics Part II:
          Acceleration and Advanced Applications." arXiv preprint arXiv:2207.01794 (2022).

        See Also
        --------
        :py:class:`~roboticstoolbox.robot.IK.IK_NR`
            An IK Solver class which implements the Newton-Raphson optimisation technique
        ikine_LM
            Implements the :py:class:`~roboticstoolbox.robot.IK.IK_LM` class as a method within the :py:class:`ETS` class
        ikine_NR
            Implements the :py:class:`~roboticstoolbox.robot.IK.IK_NR` class as a method within the :py:class:`ETS` class
        ikine_QP
            Implements the :py:class:`~roboticstoolbox.robot.IK.IK_QP` class as a method within the :py:class:`ETS` class


        .. versionchanged:: 1.0.3
            Added the Gauss-Newton IK solver method on the `ETS` class

        """

        solver = IK_GN(
            ilimit=ilimit,
            slimit=slimit,
            tol=tol,
            joint_limits=joint_limits,
            mask=mask,
            seed=seed,
            pinv=pinv,
            kq=kq,
            km=km,
            ps=ps,
            pi=pi,
            **kwargs,
        )

        if isinstance(Tep, SE3):
            Tep = Tep.A

        return solver.solve(ets=self, Tep=Tep, q0=q0)

    def ikine_QP(
        self,
        Tep: Union[ndarray, SE3],
        q0: Union[ArrayLike, None] = None,
        ilimit: int = 30,
        slimit: int = 100,
        tol: float = 1e-6,
        mask: Union[ArrayLike, None] = None,
        joint_limits: bool = True,
        seed: Union[int, None] = None,
        kj=1.0,
        ks=1.0,
        kq: float = 0.0,
        km: float = 0.0,
        ps: float = 0.0,
        pi: Union[ndarray, float] = 0.3,
        **kwargs,
    ):
        r"""
        Quadratic Programming Numerical Inverse Kinematics Solver

        A method that provides functionality to perform numerical inverse kinematics
        (IK) using a quadratic progamming approach.

        See the :ref:`Inverse Kinematics Docs Page <IK>` for more details and for a
        **tutorial** on numerical IK, see `here <https://bit.ly/3ak5GDi>`_.

        Parameters
        ----------
        Tep
            The desired end-effector pose
        q0
            The initial joint coordinate vector
        ilimit
            How many iterations are allowed within a search before a new search
            is started
        slimit
            How many searches are allowed before being deemed unsuccessful
        tol
            Maximum allowed residual error E
        mask
            A 6 vector which assigns weights to Cartesian degrees-of-freedom
            error priority
        joint_limits
            Reject solutions with joint limit violations
        seed
            A seed for the private RNG used to generate random joint coordinate
            vectors
        kj
            A gain for joint velocity norm minimisation
        ks
            A gain which adjusts the cost of slack (intentional error)
        kq
            The gain for joint limit avoidance. Setting to 0.0 will remove this
            completely from the solution
        km
            The gain for maximisation. Setting to 0.0 will remove this completely
            from the solution
        ps
            The minimum angle/distance (in radians or metres) in which the joint is
            allowed to approach to its limit
        pi
            The influence angle/distance (in radians or metres) in null space motion
            becomes active

        Raises
        ------
        ImportError
            If the package ``qpsolvers`` is not installed

        Synopsis
        --------
        Each iteration uses the following approach

        .. math::

            \vec{q}_{k+1} = \vec{q}_{k} + \dot{\vec{q}}.

        where the QP is defined as

        .. math::

            \min_x \quad f_o(\vec{x}) &= \frac{1}{2} \vec{x}^\top \mathcal{Q} \vec{x}+ \mathcal{C}^\top \vec{x}, \\ 
            \text{subject to} \quad \mathcal{J} \vec{x} &= \vec{\nu},  \\
            \mathcal{A} \vec{x} &\leq \mathcal{B},  \\
            \vec{x}^- &\leq \vec{x} \leq \vec{x}^+ 

        with

        .. math::

            \vec{x} &= 
            \begin{pmatrix}
                \dvec{q} \\ \vec{\delta}
            \end{pmatrix} \in \mathbb{R}^{(n+6)}  \\
            \mathcal{Q} &=
            \begin{pmatrix}
                \lambda_q \mat{1}_{n} & \mathbf{0}_{6 \times 6} \\ \mathbf{0}_{n \times n} & \lambda_\delta \mat{1}_{6}
            \end{pmatrix} \in \mathbb{R}^{(n+6) \times (n+6)} \\
            \mathcal{J} &=
            \begin{pmatrix}
                \mat{J}(\vec{q}) & \mat{1}_{6}
            \end{pmatrix} \in \mathbb{R}^{6 \times (n+6)} \\
            \mathcal{C} &= 
            \begin{pmatrix}
                \mat{J}_m \\ \bf{0}_{6 \times 1}
            \end{pmatrix} \in \mathbb{R}^{(n + 6)} \\
            \mathcal{A} &= 
            \begin{pmatrix}
                \mat{1}_{n \times n + 6} \\
            \end{pmatrix} \in \mathbb{R}^{(l + n) \times (n + 6)} \\
            \mathcal{B} &= 
            \eta
            \begin{pmatrix}
                \frac{\rho_0 - \rho_s}
                        {\rho_i - \rho_s} \\
                \vdots \\
                \frac{\rho_n - \rho_s}
                        {\rho_i - \rho_s} 
            \end{pmatrix} \in \mathbb{R}^{n} \\
            \vec{x}^{-, +} &= 
            \begin{pmatrix}
                \dvec{q}^{-, +} \\
                \vec{\delta}^{-, +}
            \end{pmatrix} \in \mathbb{R}^{(n+6)},

        where :math:`\vec{\delta} \in \mathbb{R}^6` is the slack vector,
        :math:`\lambda_\delta \in \mathbb{R}^+` is a gain term which adjusts the
        cost of the norm of the slack vector in the optimiser,
        :math:`\dvec{q}^{-,+}` are the minimum and maximum joint velocities, and 
        :math:`\dvec{\delta}^{-,+}` are the minimum and maximum slack velocities.

        Examples
        --------
        The following example gets the ``ets`` of a ``panda`` robot object, makes a goal
        pose ``Tep``, and then solves for the joint coordinates which result in the pose
        ``Tep`` using the `ikine_QP` method.

        .. runblock:: pycon
        >>> import roboticstoolbox as rtb
        >>> panda = rtb.models.Panda().ets()
        >>> Tep = panda.fkine([0, -0.3, 0, -2.2, 0, 2, 0.7854])
        >>> panda.ikine_QP(Tep)

        Notes
        -----
        When using the this method, the initial joint coordinates :math:`q_0`, should correspond
        to a non-singular manipulator pose, since it uses the manipulator Jacobian.

        This class supports null-space motion to assist with maximising manipulability and
        avoiding joint limits. These are enabled by setting kq and km to non-zero values.

        References
        ----------
        - J. Haviland, and P. Corke. "Manipulator Differential Kinematics Part I:
          Kinematics, Velocity, and Applications." arXiv preprint arXiv:2207.01796 (2022).
        - J. Haviland, and P. Corke. "Manipulator Differential Kinematics Part II:
          Acceleration and Advanced Applications." arXiv preprint arXiv:2207.01794 (2022).

        See Also
        --------
        :py:class:`~roboticstoolbox.robot.IK.IK_NR`
            An IK Solver class which implements the Newton-Raphson optimisation technique
        ikine_LM
            Implements the :py:class:`~roboticstoolbox.robot.IK.IK_LM` class as a method within the :py:class:`ETS` class
        ikine_GN
            Implements the :py:class:`~roboticstoolbox.robot.IK.IK_GN` class as a method within the :py:class:`ETS` class
        ikine_NR
            Implements the :py:class:`~roboticstoolbox.robot.IK.IK_NR` class as a method within the :py:class:`ETS` class


        .. versionchanged:: 1.0.3
            Added the Quadratic Programming IK solver method on the `ETS` class

        """

        solver = IK_QP(
            ilimit=ilimit,
            slimit=slimit,
            tol=tol,
            joint_limits=joint_limits,
            mask=mask,
            seed=seed,
            kj=kj,
            ks=ks,
            kq=kq,
            km=km,
            ps=ps,
            pi=pi,
            **kwargs,
=======
>>>>>>> abf7a5be
        )

        if isinstance(Tep, SE3):
            Tep = Tep.A

        return solver.solve(ets=self, Tep=Tep, q0=q0)


class ETS2(BaseETS):
    """
    This class implements an elementary transform sequence (ETS) for 2D

    :param arg: Function to compute ET value

    An instance can contain an elementary transform (ET) or an elementary
    transform sequence (ETS). It has list-like properties by subclassing
    UserList, which means we can perform indexing, slicing pop, insert, as well
    as using it as an iterator over its values.

    - ``ETS()`` an empty ETS list
    - ``ET2.XY(η)`` is a constant elementary transform
    - ``ET2.XY(η, 'deg')`` as above but the angle is expressed in degrees
    - ``ET2.XY()`` is a joint variable, the value is left free until evaluation
      time
    - ``ET2.XY(j=J)`` as above but the joint index is explicitly given, this
      might correspond to the joint number of a multi-joint robot.
    - ``ET2.XY(flip=True)`` as above but the joint moves in the opposite sense

    where ``XY`` is one of ``R``, ``tx``, ``ty``.

    Example:

        .. runblock:: pycon

            >>> from roboticstoolbox import ETS2 as ET2
            >>> e = ET2.R(0.3)  # a single ET, rotation about z
            >>> len(e)
            >>> e = ET2.R(0.3) * ET2.tx(2)  # an ETS
            >>> len(e)                      # of length 2
            >>> e[1]                        # an ET sliced from the ETS

    :references:
        - Kinematic Derivatives using the Elementary Transform Sequence,
          J. Haviland and P. Corke

    :seealso: :func:`r`, :func:`tx`, :func:`ty`
    """

    def __init__(
        self,
        arg: Union[
            List[Union["ETS2", ET2]], List[ET2], List["ETS2"], ET2, "ETS2", None
        ] = None,
    ):
        super().__init__()
        if isinstance(arg, list):
            for item in arg:
                if isinstance(item, ET2):
                    self.data.append(deepcopy(item))
                elif isinstance(item, ETS2):
                    for ets_item in item:
                        self.data.append(deepcopy(ets_item))
                else:
                    raise TypeError("bad arg")
        elif isinstance(arg, ET2):
            self.data.append(deepcopy(arg))
        elif isinstance(arg, ETS2):
            for ets_item in arg:
                self.data.append(deepcopy(ets_item))
        elif arg is None:
            self.data = []
        else:
            raise TypeError("Invalid arg")

        self._update_internals()
        self._ndims = 2
        self._auto_jindex = False

        # Check if jindices are set
        joints = self.joints()

        # Number of joints with a jindex
        jindices = 0

        # Number of joints with a sequential jindex (j[2] -> jindex = 2)
        seq_jindex = 0

        # Count them up
        for j, joint in enumerate(joints):
            if joint.jindex is not None:
                jindices += 1
                if joint.jindex == j:
                    seq_jindex += 1

        if (
            jindices == self.n - 1
            and seq_jindex == self.n - 1
            and joints[-1].jindex is None
        ):
            # ets has sequential jindicies, except for the last.
            joints[-1].jindex = self.n - 1
            self._auto_jindex = True
        elif jindices > 0 and not jindices == self.n:
            raise ValueError(
                "You can not have some jindices set for the ET's in arg. It must be all or none"
            )
        elif jindices == 0 and self.n > 0:
            # Set them ourself
            for j, joint in enumerate(joints):
                joint.jindex = j
            self._auto_jindex = True

    def __mul__(self, other: Union[ET2, "ETS2"]) -> "ETS2":
        if isinstance(other, ET2):
            return ETS2([*self.data, other])
        else:
            return ETS2([*self.data, *other.data])  # pragma: nocover

    def __rmul__(self, other: Union[ET2, "ETS2"]) -> "ETS2":
        return ETS2([other, self.data])  # pragma: nocover

    def __imul__(self, rest: "ETS2"):
        return self + rest  # pragma: nocover

    def __add__(self, rest) -> "ETS2":
        return self.__mul__(rest)  # pragma: nocover

    def compile(self) -> "ETS2":
        """
        Compile an ETS2

        :return: optimised ETS2

        Perform constant folding for faster evaluation.  Consecutive constant
        ETs are compounded, leading to a constant ET which is denoted by
        ``SE3`` when displayed.

        :seealso: :func:`isconstant`
        """
        const = None
        ets = ETS2()

        for et in self:

            if et.isjoint:
                # a joint
                if const is not None:
                    # flush the constant
                    if not array_equal(const, eye(3)):
                        ets *= ET2.SE2(const)
                    const = None
                ets *= et  # emit the joint ET
            else:
                # not a joint
                if const is None:
                    const = et.A()
                else:
                    const = const @ et.A()

        if const is not None:
            # flush the constant, tool transform
            if not array_equal(const, eye(3)):
                ets *= ET2.SE2(const)
        return ets

    def insert(
        self,
        arg: Union[ET2, "ETS2"],
        i: int = -1,
    ) -> None:
        """
        Insert value

        :param i: insert an ET or ETS into the ETS, default is at the end
        :param arg: the elementary transform or sequence to insert

        Inserts an ET or ETS into the ET sequence.  The inserted value is at position
        ``i``.

        Example:

        .. runblock:: pycon

            >>> from roboticstoolbox import ET2
            >>> e = ET2.R() * ET2.tx(1) * ET2.R() * ET2.tx(1)
            >>> f = ET2.R()
            >>> e.insert(f, 2)
            >>> e
        """

        if isinstance(arg, ET2):
            if i == -1:
                self.data.append(arg)
            else:
                self.data.insert(i, arg)
        elif isinstance(arg, ETS2):
            if i == -1:
                for et in arg:
                    self.data.append(et)
            else:
                for j, et in enumerate(arg):
                    self.data.insert(i + j, et)
        self._update_internals()

    def fkine(
        self,
        q: ArrayLike,
        base: Union[ndarray, SE2, None] = None,
        tool: Union[ndarray, SE2, None] = None,
        include_base: bool = True,
    ) -> SE2:
        """
        Forward kinematics
        :param q: Joint coordinates
        :type q: ArrayLike
        :param base: base transform, optional
        :param tool: tool transform, optional

        :return: The transformation matrix representing the pose of the
            end-effector

        - ``T = ets.fkine(q)`` evaluates forward kinematics for the robot at
          joint configuration ``q``.
        **Trajectory operation**:
        If ``q`` has multiple rows (mxn), it is considered a trajectory and the
        result is an ``SE2`` instance with ``m`` values.
        .. note::
            - The robot's base tool transform, if set, is incorporated
              into the result.
            - A tool transform, if provided, is incorporated into the result.
            - Works from the end-effector link to the base
        :references:
            - Kinematic Derivatives using the Elementary Transform
              Sequence, J. Haviland and P. Corke
        """

        ret = SE2.Empty()
        fk = self.eval(q, base, tool, include_base)

        if fk.dtype == "O":
            # symbolic
            fk = array(simplify(fk))

        if fk.ndim == 3:
            for T in fk:
                ret.append(SE2(T, check=False))  # type: ignore
        else:
            ret = SE2(fk, check=False)

        return ret

    def eval(
        self,
        q: ArrayLike,
        base: Union[ndarray, SE2, None] = None,
        tool: Union[ndarray, SE2, None] = None,
        include_base: bool = True,
    ) -> ndarray:
        """
        Forward kinematics
        :param q: Joint coordinates
        :type q: ArrayLike
        :param base: base transform, optional
        :param tool: tool transform, optional

        :return: The transformation matrix representing the pose of the
            end-effector

        - ``T = ets.fkine(q)`` evaluates forward kinematics for the robot at
          joint configuration ``q``.
        **Trajectory operation**:
        If ``q`` has multiple rows (mxn), it is considered a trajectory and the
        result is an ``SE2`` instance with ``m`` values.
        .. note::
            - The robot's base tool transform, if set, is incorporated
              into the result.
            - A tool transform, if provided, is incorporated into the result.
            - Works from the end-effector link to the base
        :references:
            - Kinematic Derivatives using the Elementary Transform
              Sequence, J. Haviland and P. Corke
        """

        q = getmatrix(q, (None, None))
        l, _ = q.shape  # type: ignore
        end = self[-1]

        if base is None:
            bases = None
        elif isinstance(base, SE2):
            bases = array(base.A)
        elif array_equal(base, eye(3)):  # pragma: nocover
            bases = None
        else:  # pragma: nocover
            bases = base

        if tool is None:
            tools = None
        elif isinstance(tool, SE2):
            tools = array(tool.A)
        elif array_equal(tool, eye(3)):  # pragma: nocover
            tools = None
        else:  # pragma: nocover
            tools = tool

        if l > 1:
            T = zeros((l, 3, 3), dtype=object)
        else:
            T = zeros((3, 3), dtype=object)

        for k, qk in enumerate(q):  # type: ignore
            link = end  # start with last link

            jindex = 0 if link.jindex is None and link.isjoint else link.jindex
            Tk = link.A(qk[jindex])

            if tools is not None:
                Tk = Tk @ tools

            # add remaining links, back toward the base
            for i in range(self.m - 2, -1, -1):
                link = self.data[i]

                jindex = 0 if link.jindex is None and link.isjoint else link.jindex
                A = link.A(qk[jindex])

                if A is not None:
                    Tk = A @ Tk

            # add base transform if it is set
            if include_base == True and bases is not None:
                Tk = bases @ Tk

            # append
            if l > 1:
                T[k, :, :] = Tk
                # ret.append(SE2(Tk, check=False))  # type: ignore
            else:
                T = Tk
                # ret = SE2(Tk, check=False)

        return T

    def jacob0(
        self,
        q: ArrayLike,
    ):

        # very inefficient implementation, just put a 1 in last row
        # if its a rotation joint
        q = getvector(q)

        j = 0
        J = zeros((3, self.n))
        etjoints = self.joint_idx()

        if not all(array([self[i].jindex for i in etjoints])):
            # not all joints have a jindex it is required, set them
            for j in range(self.n):
                i = etjoints[j]
                self[i].jindex = j

        for j in range(self.n):
            i = etjoints[j]

            if self[i].jindex is not None:
                jindex = self[i].jindex
            else:
                jindex = 0  # pragma: nocover

            # jindex = 0 if self[i].jindex is None else self[i].jindex

            axis = self[i].axis
            if axis == "R":
                dTdq = array([[0, -1, 0], [1, 0, 0], [0, 0, 0]]) @ self[i].A(
                    q[jindex]  # type: ignore
                )
            elif axis == "tx":
                dTdq = array([[0, 0, 1], [0, 0, 0], [0, 0, 0]])
            elif axis == "ty":
                dTdq = array([[0, 0, 0], [0, 0, 1], [0, 0, 0]])
            else:  # pragma: nocover
                raise TypeError("Invalid axes")

            E0 = ETS2(self[:i])
            if len(E0) > 0:
                dTdq = E0.fkine(q).A @ dTdq

            Ef = ETS2(self[i + 1 :])
            if len(Ef) > 0:
                dTdq = dTdq @ Ef.fkine(q).A

            T = self.fkine(q).A
            dRdt = dTdq[:2, :2] @ T[:2, :2].T

            J[:2, j] = dTdq[:2, 2]
            J[2, j] = dRdt[1, 0]

        return J

    def jacobe(
        self,
        q: ArrayLike,
    ):
        r"""
        Jacobian in base frame

        :param q: joint coordinates
        :type q: ArrayLike
        :return: Jacobian matrix

        ``jacobe(q)`` is the manipulator Jacobian matrix which maps joint
        velocity to end-effector spatial velocity.

        End-effector spatial velocity :math:`\nu = (v_x, v_y, v_z, \omega_x, \omega_y, \omega_z)^T`
        is related to joint velocity by :math:`{}^{e}\nu = {}^{e}\mathbf{J}_0(q) \dot{q}`.

        :seealso: :func:`jacob`, :func:`hessian0`
        """  # noqa

        T = self.fkine(q, include_base=False).A
        return tr2jac2(T.T) @ self.jacob0(q)


# if __name__ == "__main__":

#     from roboticstoolbox import models

#     ur5 = models.URDF.UR5()

#     ur5.fkine(ur5.qz)
#     ur5.jacob0(ur5.qz)
#     ur5.jacob0_analytic(ur5.qz)<|MERGE_RESOLUTION|>--- conflicted
+++ resolved
@@ -38,11 +38,7 @@
     simplify,
 )
 from roboticstoolbox import rtb_get_param
-<<<<<<< HEAD
 from roboticstoolbox.robot.IK import IK_GN, IK_LM, IK_NR, IK_QP
-=======
-from roboticstoolbox.robot.IK import IK_LM, IK_NR
->>>>>>> abf7a5be
 
 from collections import UserList
 from spatialmath.base import issymbol, getmatrix
@@ -76,12 +72,6 @@
     c_property = cached_property
 else:  # pragma: nocover
     c_property = property
-
-
-# class AbstractETS(ABC):
-#     @abstractmethod
-#     def jacobm(self) -> ndarray:
-#         pass
 
 
 class BaseETS(UserList):
@@ -2241,7 +2231,6 @@
         ilimit: int = 30,
         slimit: int = 100,
         tol: float = 1e-6,
-<<<<<<< HEAD
         mask: Union[ArrayLike, None] = None,
         joint_limits: bool = True,
         seed: Union[int, None] = None,
@@ -2410,12 +2399,6 @@
 
         """
 
-=======
-        joint_limits: bool = False,
-        mask: Union[ArrayLike, None] = None,
-        seed: Union[int, None] = None,
-    ):
->>>>>>> abf7a5be
         solver = IK_LM(
             ilimit=ilimit,
             slimit=slimit,
@@ -2423,7 +2406,6 @@
             joint_limits=joint_limits,
             mask=mask,
             seed=seed,
-<<<<<<< HEAD
             k=k,
             method=method,
             kq=kq,
@@ -2921,8 +2903,6 @@
             ps=ps,
             pi=pi,
             **kwargs,
-=======
->>>>>>> abf7a5be
         )
 
         if isinstance(Tep, SE3):

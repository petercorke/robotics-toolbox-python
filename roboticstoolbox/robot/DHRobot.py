#!/usr/bin/env python
"""
@author Jesse Haviland
"""

from collections import namedtuple
from email import message
from roboticstoolbox.tools.data import rtb_path_to_datafile
import warnings
import copy
import numpy as np
from roboticstoolbox.robot.Robot import Robot  # DHLink
from roboticstoolbox.robot.ETS import ETS, ET
from roboticstoolbox.robot.DHLink import DHLink
from roboticstoolbox import rtb_set_param
from spatialmath.base.argcheck import getvector, isscalar, verifymatrix, getmatrix

# from spatialmath import base
from spatialmath.base import (
    tr2jac,
    tr2eul,
    tr2rpy,
    t2r,
    trlog,
    rotvelxform,
)
from spatialmath import SE3, Twist3
import spatialmath.base.symbolic as sym

# from scipy.optimize import minimize, Bounds
from ansitable import ANSITable, Column
from scipy.linalg import block_diag
from roboticstoolbox.robot.DHLink import _check_rne, DHLink
from roboticstoolbox import rtb_get_param
from roboticstoolbox.frne import init, frne, delete
from numpy import any
from typing import Union, Tuple
from roboticstoolbox.robot.IK import IKSolution

ArrayLike = Union[list, np.ndarray, tuple, set]

# iksol = namedtuple("IKsolution", "q, success, reason")


class DHRobot(Robot):
    """
    Class for robots defined using Denavit-Hartenberg notation

    :param L: List of links which define the robot
    :type L: list(n)
    :param name: Name of the robot
    :type name: str
    :param manufacturer: Manufacturer of the robot
    :type manufacturer: str
    :param base: Location of the base
    :type base: SE3
    :param tool: Location of the tool
    :type tool: SE3
    :param gravity: Gravitational acceleration vector
    :type gravity: ndarray(3)

    A concrete superclass for arm type robots defined using Denavit-Hartenberg
    notation, that represents a serial-link arm-type robot.  Each link and
    joint in the chain is described by a DHLink-class object using
    Denavit-Hartenberg parameters (standard or modified).

    .. note:: Link subclass elements passed in must be all standard, or all
          modified, DH parameters.

    :reference:

        - Robotics, Vision & Control, Chaps 7-9,
          P. Corke, Springer 2011.
        - Robot, Modeling & Control,
          M.Spong, S. Hutchinson & M. Vidyasagar, Wiley 2006.

    """

    def __init__(self, links, meshdir=None, **kwargs):

        # Verify L
        if not isinstance(links, list):
            raise TypeError("The links must be stored in a list.")

        all_links = []
        self._n = 0

        # If we are given a list of standard DH Links, we must convert
        # them to modified DH links
        # if any([isinstance(link, StandardDH) for link in links]):
        #     links = DHLink.StandardDH(links)

        for link in links:
            if isinstance(link, DHLink):
                # got a link
                all_links.append(link)
                link.number = self._n + 1
                link.jindex = self._n
                self._n += 1

                link.name = f"link{self._n}"

            elif isinstance(link, DHRobot):
                # link is actually a robot

                # copy the links
                rlinks = copy.copy(link.links)
                for rlink in rlinks:
                    all_links.append(rlink)
                    rlink.number = self._n
                    rlink.jindex = self._n
                    self._n += 1

                    rlink.name = f"link{self._n}"
            else:
                raise TypeError("Input can be only DHLink or DHRobot")

        super().__init__(all_links, **kwargs)

        self.ee_links = [self.links[-1]]

        # Check the DH convention
        self._mdh = self.links[0].mdh
        if not all([link.mdh == self.mdh for link in self.links]):
            raise ValueError("Robot has mixed D&H link conventions")

        # load meshes if required
        if meshdir is not None:
            self.meshdir = rtb_path_to_datafile(meshdir)
            self.basemesh = self.meshdir / "link0.stl"
            for j, link in enumerate(self._links, start=1):
                link.mesh = self.meshdir / "link{:d}.stl".format(j)
            self._hasgeometry = True
        else:
            self.basemesh = None

        # rne parameters
        self._rne_ob = None

    def __str__(self):
        """
        Pretty prints the DH Model of the robot. Will output angles in degrees

        :return: Pretty print of the robot model
        :rtype: str
        """

        if np.array_equal(self.base.A, np.eye(4)):
            base = None
        else:
            base = self.base

        if np.array_equal(self.tool.A, np.eye(4)):
            tool = None
        else:
            tool = self.tool

        unicode = rtb_get_param("unicode")
        border = "thin" if unicode else "ascii"
        s = f"DHRobot: {self.name}"

        if self.manufacturer is not None and len(self.manufacturer) > 0:
            s += f" (by {self.manufacturer})"
        s += f", {self.n} joints ({self.structure})"

        deg = 180 / np.pi

        if self._hasdynamics:
            s += ", dynamics"
        if any([link.mesh is not None for link in self.links]):
            s += ", geometry"

        if self.mdh:
            dh = "modified"
        else:
            dh = "standard"
        s += f", {dh} DH parameters\n"

        def qstr(j, link):
            j += 1
            if link.isflip:
                s = f"-q{j:d}"
            else:
                s = f" q{j:d}"

            if L.offset != 0:
                sign = "+" if L.offset > 0 else "-"
                offset = abs(L.offset)
                if link.isprismatic:
                    s += f" {sign} {offset:}"
                else:
                    s += f" {sign} {offset * deg:.3g}\u00b0"
            return s

        def angle(theta, fmt=None):
            if sym.issymbol(theta):  # pragma nocover
                return "<<red>>" + str(theta)
            else:
                if fmt is not None:
                    return fmt.format(theta * deg) + "\u00b0"
                else:
                    return str(theta * deg) + "\u00b0"

        has_qlim = any([link.qlim is not None for link in self])
        if has_qlim:
            qlim_columns = [
                Column("q⁻", headalign="^"),
                Column("q⁺", headalign="^"),
            ]
            qlim = self.qlim

        else:
            qlim = np.array([])  # satisfy type checker
            qlim_columns = []

        if self.mdh:
            # MDH format
            table = ANSITable(
                Column("aⱼ₋₁", headalign="^"),
                Column("⍺ⱼ₋₁", headalign="^"),
                Column("θⱼ", headalign="^"),
                Column("dⱼ", headalign="^"),
                *qlim_columns,
                border=border,
            )
            for j, L in enumerate(self):
                if has_qlim:
                    if L.isprismatic:
                        ql = [qlim[0, j], qlim[1, j]]
                    else:
                        ql = [angle(qlim[k, j], "{:.1f}") for k in [0, 1]]
                else:
                    ql = []
                if L.isprismatic:
                    table.row(L.a, angle(L.alpha), angle(L.theta), qstr(j, L), *ql)
                else:
                    table.row(L.a, angle(L.alpha), qstr(j, L), L.d, *ql)
        else:
            # DH format
            table = ANSITable(
                Column("θⱼ", headalign="^", colalign="<"),
                Column("dⱼ", headalign="^"),
                Column("aⱼ", headalign="^"),
                Column("⍺ⱼ", headalign="^"),
                *qlim_columns,
                border=border,
            )
            for j, L in enumerate(self):
                if has_qlim:
                    if L.isprismatic:
                        ql = [qlim[0, j], qlim[1, j]]
                    else:
                        ql = [angle(qlim[k, j], "{:.1f}") for k in [0, 1]]
                else:
                    ql = []
                if L.isprismatic:
                    table.row(
                        angle(L.theta), qstr(j, L), f"{L.a:.4g}", angle(L.alpha), *ql
                    )
                else:
                    table.row(
                        qstr(j, L), f"{L.d:.4g}", f"{L.a:.4g}", angle(L.alpha), *ql
                    )

        s += str(table)

        # show tool and base
        if self._tool is not None or self._tool is not None:
            table = ANSITable(
                Column("", colalign=">"),
                Column("", colalign="<"),
                border=border,
                header=False,
            )
            if base is not None:
                table.row(
                    "base",
                    base.printline(orient="rpy/xyz", fmt="{:.2g}", file=None),
                )
            if tool is not None:
                table.row(
                    "tool",
                    tool.printline(orient="rpy/xyz", fmt="{:.2g}", file=None),
                )
            s += "\n" + str(table)

        # show named configurations
        s += self.configurations_str(border=border)

        return s

    def __add__(self, L):
        nlinks = []

        # TODO - Should I do a deep copy here a physically copy the DHLinks
        # and not just the references?
        # Copy DHLink references to new list
        for i in range(self.n):
            nlinks.append(self.links[i])

        if isinstance(L, DHLink):
            nlinks.append(L)
        elif isinstance(L, DHRobot):
            for j in range(L.n):
                nlinks.append(L.links[j])
        else:
            raise TypeError(
                "Can only combine DHRobots with other " "DHRobots or DHLinks"
            )

        return DHRobot(
            nlinks,
            name=self.name,
            manufacturer=self.manufacturer,
            base=self.base,
            tool=self.tool,
            gravity=self.gravity,
        )

    def __deepcopy__(self, memo):

        links = []

        for link in self.links:
            links.append(copy.deepcopy(link))

        name = copy.deepcopy(self.name)
        manufacturer = copy.deepcopy(self.manufacturer)
        comment = copy.deepcopy(self.comment)
        base = copy.deepcopy(self.base)
        tool = copy.deepcopy(self.tool)
        gravity = copy.deepcopy(self.gravity)
        keywords = copy.deepcopy(self.keywords)
        symbolic = copy.deepcopy(self.symbolic)
        configs = copy.deepcopy(self.configs)

        try:
            if self.meshdir:
                meshdir = copy.deepcopy(self.meshdir)
            else:
                meshdir = None
        except AttributeError:
            meshdir = None

        # cls = self.__class__
        result = DHRobot(
            links,
            meshdir=meshdir,
            name=name,
            manufacturer=manufacturer,
            comment=comment,
            base=base,
            tool=tool,
            gravity=gravity,
            keywords=keywords,
            symbolic=symbolic,
            configs=configs,
        )

        # if a configuration was an attribute of original robot, make it an
        # attribute of the deep copy
        for config in configs:
            if hasattr(self, config):
                setattr(result, config, configs[config])

        try:
            setattr(result, "ikine_a", getattr(self, "ikine_a"))
        except AttributeError:
            pass

        memo[id(self)] = result
        return result

    # def copy(self):
    #     """
    #     Copy a robot

    #     :return: A deepish copy of the robot
    #     :rtype: Robot subclass instance
    #     """

    #     L = [link.copy() for link in self]

    #     new = DHRobot(
    #         L,
    #         name=self.name,
    #         manufacturer=self.manufacturer,
    #         base=self.base,
    #         tool=self.tool,
    #         gravity=self.gravity)

    #     new.q = self.q
    #     new.qd = self.qd
    #     new.qdd = self.qdd

    #     return new

    # --------------------------------------------------------------------- #

    def _set_link_fk(self, q):
        """
        robot._set_link_fk(q) evaluates fkine for each link within a
        robot and stores that pose in a private variable within the link.

        This method is not for general use.

        :param q: The joint angles/configuration of the robot
        :type q: float ndarray(n)

        .. note::

            - The robot's base transform, if present, are incorporated
              into the result.
        """

        q = getvector(q, self.n)

        # t = self.base

        tall = self.fkine_all(q, old=True)

        for i, link in enumerate(self.links):

            # Update the link model transforms
            for col in link.collision:
                col.wT = tall[i]

            for gi in link.geometry:
                gi.wT = tall[i]

    # --------------------------------------------------------------------- #

    @property
    def mdh(self):
        """
        Modified Denavit-Hartenberg status

        :return: whether robot is defined using modified Denavit-Hartenberg
            notation
        :rtype: bool

        Example:

        .. runblock:: pycon

            >>> import roboticstoolbox as rtb
            >>> puma = rtb.models.DH.Puma560()
            >>> puma.mdh
            >>> panda = rtb.models.DH.Panda()
            >>> panda.mdh

        """
        return self._mdh

    @property
    def d(self):
        r"""
        Link offset values

        :return: List of link offset values :math:`d_j`.
        :rtype: ndarray(n,)

        The following are equivalent::

                robot.links[j].d
                robot.d[j]

        Example:

        .. runblock:: pycon

            >>> import roboticstoolbox as rtb
            >>> robot = rtb.models.DH.Puma560()
            >>> robot.d
        """
        v = []
        for i in range(self.n):
            v.append(self.links[i].d)
        return v

    @property
    def a(self):
        r"""
        Link length values

        :return: List of link length values :math:`a_j`.
        :rtype: ndarray(n,)

        The following are equivalent::

                robot.links[j].a
                robot.a[j]

        Example:

        .. runblock:: pycon

            >>> import roboticstoolbox as rtb
            >>> robot = rtb.models.DH.Puma560()
            >>> robot.a
        """
        v = []
        for i in range(self.n):
            v.append(self.links[i].a)
        return v

    @property
    def theta(self):
        r"""
        Joint angle values

        :return: List of joint angle values :math:`\theta_j`.
        :rtype: ndarray(n,)

        The following are equivalent::

                robot.links[j].theta
                robot.theta[j]

        Example:

        .. runblock:: pycon

            >>> import roboticstoolbox as rtb
            >>> robot = rtb.models.DH.Puma560()
            >>> robot.theta
        """
        v = []
        for i in range(self.n):
            v.append(self.links[i].theta)
        return v

    @property
    def alpha(self):
        r"""
        Link twist values

        :return: List of link twist values :math:`\alpha_j`.
        :rtype: ndarray(n,)

        The following are equivalent::

                robot.links[j].alpha
                robot.alpha[j]

        Example:

        .. runblock:: pycon

            >>> import roboticstoolbox as rtb
            >>> robot = rtb.models.DH.Puma560()
            >>> robot.alpha
        """
        v = []
        for i in range(self.n):
            v.append(self.links[i].alpha)
        return v

    @property
    def r(self):
        r"""
        Link centre of mass values

        :return: Array of link centre of mass values :math:`r_j`.
        :rtype: ndarray(3,n)

        Example:

        .. runblock:: pycon

            >>> import roboticstoolbox as rtb
            >>> robot = rtb.models.DH.Puma560()
            >>> robot.r
        """
        # TODO tidyup
        v = np.copy(self.links[0].r)
        for i in range(1, self.n):
            v = np.c_[v, self.links[i].r]
        return v

    @property
    def offset(self):
        r"""
        Joint offset values

        :return: List of joint offset values :math:`\bar{q}_j`.
        :rtype: ndarray(n,)

        Example:

        .. runblock:: pycon

            >>> import roboticstoolbox as rtb
            >>> robot = rtb.models.DH.Puma560()
            >>> robot.offset
        """
        v = []
        for i in range(self.n):
            v.append(self.links[i].offset)
        return v

    @property
    def reach(self):
        r"""
        Reach of the robot

        :return: Maximum reach of the robot
        :rtype: float

        A conservative estimate of the reach of the robot. It is computed as
        :math:`\sum_j |a_j| + |d_j|` where :math:`d_j` is taken as the maximum
        joint coordinate (``qlim``) if the joint is primsmatic.

        .. note::

            - This is the *length sum* referred to in Craig's book
            - Probably an overestimate of the actual reach
            - Used by numerical inverse kinematics to scale translational
              error.
            - For a prismatic joint, uses ``qlim`` if it is set

        .. warning:: Computed on the first access. If kinematic parameters
              subsequently change this will not be reflected.
        """
        if self._reach is None:
            d = 0
            for link in self:
                d += abs(link.a) + (link.d)
                if link.isprismatic and link.qlim is not None:
                    d += link.qlim[1]
            self._reach = d
        return self._reach

    @property
    def nbranches(self):
        """
        Number of branches

        :return: number of branches in the robot's kinematic tree
        :rtype: int

        Number of branches in this robot.

        Example:

        .. runblock:: pycon

            >>> import roboticstoolbox as rtb
            >>> robot = rtb.models.DH.Panda()
            >>> robot.nbranches

        :seealso: :func:`n`, :func:`nlinks`
        """
        return 1

    def A(self, j, q=None):
        """
        Link forward kinematics

        :param j: Joints to compute link transform for
        :type j: int, 2-tuple
        :param q: The joint configuration of the robot (Optional,
            if not supplied will use the stored q values)
        :type q: float ndarray(1,n)
        :return T: The transform between link frames
        :rtype T: SE3

        - ``robot.A(j, q)`` transform between link frames {0} and {j}.  ``q``
          is a vector (n) of joint variables.
        - ``robot.A([j1, j2], q)`` as above between link frames {j1} and {j2}.
        - ``robot.A(j)`` as above except uses the stored q value of the
          robot object.

        .. note:: Base and tool transforms are not applied.

        """

        if isscalar(j):
            j0 = 0
            jn = int(j)
        else:
            j = getvector(j, 2)
            j0 = int(j[0])
            jn = int(j[1])

        jn += 1

        if jn > self.n:
            raise ValueError("The joints value out of range")

        q = getvector(q)

        T = SE3()
        for i in range(j0, jn):
            T *= self.links[i].A(q[i])

        return T

    def islimit(self, q=None):
        """
        Joint limit test

        :param q: The joint configuration of the robot (Optional,
            if not supplied will use the stored q values)
        :type q: ndarray(n
        :return v: is a vector of boolean values, one per joint, False if
            ``q[j]`` is within the joint limits, else True
        :rtype v: bool list

        - ``robot.islimit(q)`` is a list of boolean values indicating if the
          joint configuration ``q`` is in violation of the joint limits.

        - ``robot.jointlimit()`` as above except uses the stored q value of the
          robot object.

        Example:

        .. runblock:: pycon

            >>> import roboticstoolbox as rtb
            >>> robot = rtb.models.DH.Puma560()
            >>> robot.islimit([0, 0, -4, 4, 0, 0])

        """
        q = self._getq(q)

        return [link.islimit(qk) for (link, qk) in zip(self, q)]

    def isspherical(self):
        """
        Test for spherical wrist

        :return: True if spherical wrist
        :rtype: bool

        Tests if the robot has a spherical wrist, that is, the last 3 axes are
        revolute and their axes intersect at a point.

        .. runblock:: pycon

            >>> import roboticstoolbox as rtb
            >>> robot = rtb.models.DH.Puma560()
            >>> robot.isspherical()

        """
        if self.n < 3:
            return False

        L = self.links[self.n - 3 : self.n]

        alpha = [-np.pi / 2, np.pi / 2]

        return (
            L[0].a == 0
            and L[1].a == 0
            and L[1].d == 0
            and (
                (L[0].alpha == alpha[0] and L[1].alpha == alpha[1])
                or (L[0].alpha == alpha[1] and L[1].alpha == alpha[0])
            )
            and L[0].sigma == 0
            and L[1].sigma == 0
            and L[2].sigma == 0
        )

    def dhunique(self):
        """
        Print the unique DH parameters

        Print a table showing all the non-zero DH parameters, and their
        values.  This is the minimum set of kinematic parameters required
        to describe the robot.

        Example:

        .. runblock:: pycon

            >>> import roboticstoolbox as rtb
            >>> puma = rtb.models.DH.Puma560()
            >>> puma.dhunique()
        """

        table = ANSITable(
            Column("param"),
            Column("value", headalign="^", colalign="<", fmt="{:.4g}"),
            border="thin",
        )
        for j, link in enumerate(self):
            if link.isprismatic:
                if link.theta != 0:
                    table.row(f"θ{j}", link.theta)
            elif link.isrevolute:
                if link.d != 0:
                    table.row(f"d{j}", link.d)
            if link.a != 0:
                table.row(f"a{j}", link.a)
            if link.alpha != 0:
                table.row(f"⍺{j}", link.alpha)
        table.print()

    def twists(self, q=None):
        """
        Joint axes as  twists

        :param q: The joint configuration of the robot, defaults to zero
        :return: a vector of joint axis twists
        :rtype: Twist3 instance
        :return: Pose of the tool
        :rtype: SE3 instance

        - ``tw, T0 = twists(q)`` calculates a vector of Twist objects (n) that
          represent the axes of the joints for the robot with joint coordinates
          ``q`` (n). Also returns T0 which is an SE3 object representing the
          pose of the tool.

        - ``tw, T0 = twists()`` as above but the joint coordinates are taken
          to be zero.

        Example:

        .. runblock:: pycon

            >>> import roboticstoolbox as rtb
            >>> robot = rtb.models.DH.Puma560()
            >>> tw, T0 = robot.twists()
            >>> tw
            >>> T0

        """

        if q is None:
            q = np.zeros((self.n,))

        T = self.fkine_all(q)[1:]  # don't use first transform which is base
        tw = Twist3.Alloc(self.n)
        if self.mdh:
            # MDH case
            for j, link in enumerate(self):
                if link.sigma == 0:
                    tw[j] = Twist3.UnitRevolute(T[j].a, T[j].t)
                else:
                    tw[j] = Twist3.UnitPrismatic(T[j].a)
        else:
            # DH case
            for j, link in enumerate(self):
                if j == 0:
                    # first link case
                    if link.sigma == 0:
                        # revolute
                        tw[j] = Twist3.UnitRevolute([0, 0, 1], [0, 0, 0])
                    else:
                        tw[j] = Twist3.UnitPrismatic([0, 0, 1])  # prismatic
                else:
                    # subsequent links
                    if link.sigma == 0:
                        tw[j] = Twist3.UnitRevolute(T[j - 1].a, T[j - 1].t)  # revolute
                    else:
                        tw[j] = Twist3.UnitPrismatic(T[j - 1].a)  # prismatic

        return tw, T[-1]

    def ets(self, *args, **kwargs) -> ETS:
        """
        Robot kinematics as an elemenary transform sequence

        :return: elementary transform sequence
        :rtype: ETS

        Example:

        .. runblock:: pycon

            >>> import roboticstoolbox as rtb
            >>> puma = rtb.models.DH.Puma560()
            >>> puma.ets()
        """

        # optionally start with the base transform
        if np.array_equal(self.base.A, np.eye(4)):
            base = None
        else:
            base = self.base.A

        if np.array_equal(self.tool.A, np.eye(4)):
            tool = None
        else:
            tool = self.tool.A

        if base is None:
            ets = ETS()
        else:
            ets = ET.SE3(base)

        # add the links
        for link in self:
            ets *= link.ets

        # optionally add the base transform
        if tool is not None:
            ets *= ET.SE3(tool)

        return ets

    def fkine(self, q, **kwargs):
        """
        Forward kinematics

        :param q: The joint configuration
        :type q: ndarray(n) or ndarray(m,n)
        :return: Forward kinematics as an SE(3) matrix
        :rtype: SE3 instance

        - ``robot.fkine(q)`` computes the forward kinematics for the robot at
          joint configuration ``q``.

        If q is a 2D array, the rows are interpreted as the generalized joint
        coordinates for a sequence of points along a trajectory. ``q[k,j]`` is
        the j'th joint coordinate for the k'th trajectory configuration, and
        the returned ``SE3`` instance contains ``n`` values.

        Example:

        .. runblock:: pycon

            >>> import roboticstoolbox as rtb
            >>> puma = rtb.models.DH.Puma560()
            >>> puma.fkine([0, 0, 0, 0, 0, 0])

        .. note::

            - The robot's base or tool transform, if present, are incorporated
              into the result.
            - Joint offsets, if defined, are added to ``q`` before the forward
              kinematics are computed.
        """

        if np.array_equal(self.base.A, np.eye(4)):
            base = None
        else:
            base = self.base

        if np.array_equal(self.tool.A, np.eye(4)):
            tool = None
        else:
            tool = self.tool

        T = SE3.Empty()
        for qr in getmatrix(q, (None, self.n)):

            first = True
            for q, L in zip(qr, self.links):
                if first:
                    Tr = L.A(q)
                    first = False
                else:
                    Tr *= L.A(q)  # type: ignore

            if base is not None:
                Tr = base * Tr  # type: ignore
            if tool is not None:
                Tr = Tr * tool  # type: ignore
            T.append(Tr)  # type: ignore

        return T

    def fkine_path(self, q, old=None):
        """
        Compute the pose of every link frame

        :param q: The joint configuration
        :type q:  darray(n)
        :return: Pose of all links
        :rtype: SE3 instance

        ``T = robot.fkine_path(q)`` is  an SE3 instance with ``robot.nlinks +
        1`` values:

        - ``T[0]`` is the base transform
        - ``T[i+1]`` is the pose of link whose ``number`` is ``i``

        :references:
            - Kinematic Derivatives using the Elementary Transform
              Sequence, J. Haviland and P. Corke
        """
        T = self.base
        q = getvector(q)
        Tj = T

        for q, L in zip(q, self.links):
            Tj *= L.A(q)
            T.append(Tj)

        if self._tool is not None:
            T[-1] *= self._tool

        return T

    def segments(self):

        segments = [None]
        segments.extend(self.links)
        return [segments]

    def fkine_all(self, q=None, old=True):
        """
        Forward kinematics for all link frames

        :param q: The joint configuration of the robot (Optional,
            if not supplied will use the stored q values).
        :type q: ndarray(n) or ndarray(m,n)
        :param old: "old" behaviour, defaults to True
        :type old: bool, optional
        :return: Forward kinematics as an SE(3) matrix
        :rtype: SE3 instance with ``n`` values

        - ``fkine_all(q)`` evaluates fkine for each joint within a robot and
          returns a sequence of link frame poses.

        - ``fkine_all()`` as above except uses the stored q value of the
          robot object.

        Example:

        .. runblock:: pycon

            >>> import roboticstoolbox as rtb
            >>> puma = rtb.models.DH.Puma560()
            >>> T = puma.fkine_all([0, 0, 0, 0, 0, 0])
            >>> len(T)

        .. note::
            - Old behaviour is to return a list of ``n`` frames {1} to {n}, but
              if ``old=False`` it returns ``n``+1 frames {0} to {n}, ie. it
              includes the base frame.
            - The robot's base or tool transform, if present, are incorporated
              into the result.
            - Joint offsets, if defined, are added to q before the forward
              kinematics are computed.
        """
        q = self._getq(q)

        Tj = self.base.copy()
        Tall = Tj

        for q, L in zip(q, self.links):
            Tj *= L.A(q)
            Tall.append(Tj)
        return Tall

    def jacobe(self, q, half=None, **kwargs):
        r"""
        Manipulator Jacobian in end-effector frame

        :param q: Joint coordinate vector
        :type q: ndarray(n)
        :param half: return half Jacobian: 'trans' or 'rot'
        :type half: str
        :return J: The manipulator Jacobian in the end-effector frame
        :rtype: ndarray(6,n)

        - ``robot.jacobe(q)`` is the manipulator Jacobian matrix which maps
          joint  velocity to end-effector spatial velocity.

        End-effector spatial velocity :math:`\nu = (v_x, v_y, v_z, \omega_x, \omega_y, \omega_z)^T`
        is related to joint velocity by :math:`{}^{E}\!\nu = \mathbf{J}_m(q) \dot{q}`.

        Example:

        .. runblock:: pycon

            >>> import roboticstoolbox as rtb
            >>> puma = rtb.models.DH.Puma560()
            >>> puma.jacobe([0, 0, 0, 0, 0, 0])

        .. warning:: This is the **geometric Jacobian** as described in texts by
            Corke, Spong etal., Siciliano etal.  The end-effector velocity is
            described in terms of translational and angular velocity, not a
            velocity twist as per the text by Lynch & Park.
        """  # noqa

        q = getvector(q, self.n)

        n = self.n
        L = self.links
        J = np.zeros((6, self.n), dtype=q.dtype)  # type: ignore

        U = self.tool.A

        for j in range(n - 1, -1, -1):
            if self.mdh == 0:
                # standard DH convention
                U = L[j].A(q[j]).A @ U  # type: ignore

            if not L[j].sigma:
                # revolute axis
                d = np.array(
                    [
                        -U[0, 0] * U[1, 3] + U[1, 0] * U[0, 3],
                        -U[0, 1] * U[1, 3] + U[1, 1] * U[0, 3],
                        -U[0, 2] * U[1, 3] + U[1, 2] * U[0, 3],
                    ]
                )
                delta = U[2, :3]  # nz oz az
            else:
                # prismatic axis
                d = U[2, :3]  # nz oz az
                delta = np.zeros((3,))

            J[:, j] = np.r_[d, delta]

            if self.mdh != 0:
                # modified DH convention
                U = L[j].A(q[j]).A @ U  # type: ignore

        # return top or bottom half if asked
        if half is not None:
            if half == "trans":
                return J[:3, :]
            elif half == "rot":
                return J[3:, :]
            else:
                raise ValueError("bad half specified")

        return J

    def jacob0(self, q=None, T=None, half=None, start=None, end=None):
        r"""
        Manipulator Jacobian in world frame

        :param q: Joint coordinate vector
        :type q: ndarray(n)
        :param T: Forward kinematics if known, SE(3 matrix)
        :type T: SE3 instance
        :param half: return half Jacobian: 'trans' or 'rot'
        :type half: str
        :return J: The manipulator Jacobian in the world frame
        :rtype: ndarray(6,n)

        - ``robot.jacob0(q)`` is the manipulator geometric Jacobian matrix which maps
          joint velocity to end-effector spatial velocity.

        End-effector spatial velocity :math:`\nu = (v_x, v_y, v_z, \omega_x, \omega_y, \omega_z)^T`
        is related to joint velocity by :math:`{}^{0}\!\nu = \mathbf{J}_0(q) \dot{q}`.

        Example:

        .. runblock:: pycon

            >>> import roboticstoolbox as rtb
            >>> puma = rtb.models.DH.Puma560()
            >>> puma.jacob0([0, 0, 0, 0, 0, 0])

        .. warning:: This is the **geometric Jacobian** is as described in texts by
            Corke, Spong etal., Siciliano etal.  The end-effector velocity is
            described in terms of translational and angular velocity, not a
            velocity twist as per the text by Lynch & Park.

        .. note:: ``T`` can be passed in to save the cost of computing forward
            kinematics which is needed to transform velocity from end-effector
            frame to world frame.

        """  # noqa
        q = getvector(q, self.n)

        if T is None:
            T = self.fkine(q)
        T = T.A

        # compute Jacobian in EE frame and transform to world frame
        J0 = tr2jac(T) @ self.jacobe(q)

        # TODO optimize computation above if half matrix is returned

        # return top or bottom half if asked
        if half is not None:
            if half == "trans":
                J0 = J0[:3, :]
            elif half == "rot":
                J0 = J0[3:, :]
            else:
                raise ValueError("bad half specified")
        return J0

    def jacob0_analytical(self, q, representation=None, T=None):
        r"""
        Manipulator Jacobian in world frame

        :param q: Joint coordinate vector
        :type q: ndarray(n)
        :param representation: return analytical Jacobian instead of geometric Jacobian
        :type representation: str
        :param T: Forward kinematics if known, SE(3 matrix)
        :type T: SE3 instance
        :return J: The manipulator analytical Jacobian in the world frame
        :rtype: ndarray(6,n)

        Return the manipulator's analytical Jacobian matrix which maps
        joint velocity to end-effector spatial velocity.

        End-effector spatial velocity :math:`\nu_a = (v_x, v_y, v_z, \dot{\Gamma}_1, \dot{\Gamma}_2, \dot{\Gamma}_3)^T`
        is related to joint velocity by :math:`{}^{0}\!\nu_a = \mathbf{J}_{a,0}(q) \dot{q}`.
        Where :math:`\dvec{\Gamma} = (\dot{\Gamma}_1, \dot{\Gamma}_2, \dot{\Gamma}_3)` is
        orientation rate expressed as one of:

        ==================   ==================================
        ``representation``          Rotational representation
        ==================   ==================================
        ``'rpy/xyz'``        RPY angular rates in XYZ order
        ``'rpy/zyx'``        RPY angular rates in XYZ order
        ``'eul'``            Euler angular rates in ZYZ order
        ``'exp'``            exponential coordinate rates
        ==================   ==================================

        Example:

        .. runblock:: pycon

            >>> import roboticstoolbox as rtb
            >>> puma = rtb.models.DH.Puma560()
            >>> puma.jacob0_analytical([0, 0, 0, 0, 0, 0], "rpy/xyz")

        .. warning:: The **geometric Jacobian** is as described in texts by
            Corke, Spong etal., Siciliano etal.  The end-effector velocity is
            described in terms of translational and angular velocity, not a
            velocity twist as per the text by Lynch & Park.

        .. note:: ``T`` can be passed in to save the cost of computing forward
            kinematics which is needed to transform velocity from end-effector
            frame to world frame.

        """  # noqa
        q = getvector(q, self.n)

        # compute forward kinematics if not provided
        if T is None:
            T = self.fkine(q)

        # compute Jacobian in world frame
        J0 = self.jacob0(q, T)

        if representation is None:
            return J0

        # compute rotational transform if analytical Jacobian required

        if representation == "rpy/xyz":
            gamma = tr2rpy(T.A, order="xyz")
        elif representation == "rpy/zyx":
            gamma = tr2rpy(T.A, order="zyx")
        elif representation == "eul":
            gamma = tr2eul(T.A)
        elif representation == "exp":
            # TODO: move to SMTB.base, Horner form with skew(v)
            gamma = trlog(t2r(T.A), twist=True)
        else:
            raise ValueError("bad analytical value specified")

        A = rotvelxform(gamma, representation=representation, inverse=True, full=True)
        return A @ J0

    def hessian0(self, q=None, J0=None, start=None, end=None):
        r"""
        Manipulator Hessian in base frame

        :param q: joint coordinates
        :type q: array_like
        :param J0: Jacobian in {0} frame
        :type J0: ndarray(6,n)
        :return: Hessian matrix
        :rtype: ndarray(6,n,n)

        This method calculcates the Hessisan in the base frame. One of ``J0`` or
        ``q`` is required. If ``J0`` is already calculated for the joint
        coordinates ``q`` it can be passed in to to save computation time.

        If we take the time derivative of the differential kinematic
        relationship

        .. math::

            \nu    &= \mat{J}(\vec{q}) \dvec{q} \\
            \alpha &= \dmat{J} \dvec{q} + \mat{J} \ddvec{q}

        where

        .. math::

            \dmat{J} = \mat{H} \dvec{q}

        and :math:`\mat{H} \in \mathbb{R}^{6\times n \times n}` is the
        Hessian tensor.

        The elements of the Hessian are

        .. math::

            \mat{H}_{i,j,k} =  \frac{d^2 u_i}{d q_j d q_k}

        where :math:`u = \{t_x, t_y, t_z, r_x, r_y, r_z\}` are the elements
        of the spatial velocity vector.

        Similarly, we can write

        .. math::

            \mat{J}_{i,j} = \frac{d u_i}{d q_j}

        :references:
            - Kinematic Derivatives using the Elementary Transform
              Sequence, J. Haviland and P. Corke

        :seealso: :func:`jacob0`, :func:`jacob_dot`
        """

        return self.ets().hessian0(q, J0)

    def _get_limit_links(self, end=None, start=None):
        # For compatibility with ERobot

        return None, None, None

    # -------------------------------------------------------------------------- #

    def _init_rne(self):
        # Compress link data into a 1D array
        L = np.zeros(24 * self.n)

        for i in range(self.n):
            j = i * 24
            L[j] = self.links[i].alpha
            L[j + 1] = self.links[i].a
            L[j + 2] = self.links[i].theta
            L[j + 3] = self.links[i].d
            L[j + 4] = self.links[i].sigma
            L[j + 5] = self.links[i].offset
            L[j + 6] = self.links[i].m
            L[j + 7 : j + 10] = self.links[i].r.flatten()
            L[j + 10 : j + 19] = self.links[i].I.flatten()
            L[j + 19] = self.links[i].Jm
            L[j + 20] = self.links[i].G
            L[j + 21] = self.links[i].B
            L[j + 22 : j + 24] = self.links[i].Tc.flatten()

        # we negate gravity here, since the C code has the sign wrong
        self._rne_ob = init(self.n, self.mdh, L, -self.gravity)

    def delete_rne(self):
        """
        Frees the memory holding the robot object in c if the robot object
        has been initialised in c.
        """
        if self._rne_ob is not None:
            delete(self._rne_ob)
            self._dynchanged = False
            self._rne_ob = None

    @_check_rne
    def rne(self, q, qd=None, qdd=None, gravity=None, fext=None, base_wrench=False):
        r"""
        Inverse dynamics

        :param q: Joint coordinates
        :type q: ndarray(n)
        :param qd: Joint velocity
        :type qd: ndarray(n)
        :param qdd: The joint accelerations of the robot
        :type qdd: ndarray(n)
        :param gravity: Gravitational acceleration to override robot's gravity
            value
        :type gravity: ndarray(6)
        :param fext: Specify wrench acting on the end-effector
                     :math:`W=[F_x F_y F_z M_x M_y M_z]`
        :type fext: ndarray(6)

        ``tau = rne(q, qd, qdd, grav, fext)`` is the joint torque required for
        the robot to achieve the specified joint position ``q`` (1xn), velocity
        ``qd`` (1xn) and acceleration ``qdd`` (1xn), where n is the number of
        robot joints. ``fext`` describes the wrench acting on the end-effector

        Trajectory operation:
        If q, qd and qdd (mxn) are matrices with m cols representing a
        trajectory then tau (mxn) is a matrix with cols corresponding to each
        trajectory step.

        .. note::
            - The torque computed contains a contribution due to armature
              inertia and joint friction.
            - If a model has no dynamic parameters set the result is zero.

        :seealso: :func:`rne_python`
        """

        if base_wrench:
            return self.rne_python(
                q, qd, qdd, gravity=gravity, fext=fext, base_wrench=base_wrench
            )

        trajn = 1

        try:
            q = getvector(q, self.n, "row")
            qd = getvector(qd, self.n, "row")
            qdd = getvector(qdd, self.n, "row")
        except ValueError:
            trajn = q.shape[0]
            verifymatrix(q, (trajn, self.n))
            verifymatrix(qd, (trajn, self.n))
            verifymatrix(qdd, (trajn, self.n))

        if gravity is None:
            gravity = self.gravity
        else:
            gravity = getvector(gravity, 3)

        # The c function doesn't handle base rotation, so we need to hack the
        # gravity vector instead
        gravity = self.base.R.T @ gravity

        if fext is None:
            fext = np.zeros(6)
        else:
            fext = getvector(fext, 6)

        tau = np.zeros((trajn, self.n))

        for i in range(trajn):
            tau[i, :] = frne(
                # we negate gravity here, since the C code has the sign wrong
                self._rne_ob,
                q[i, :],
                qd[i, :],
                qdd[i, :],
                -gravity,
                fext,
            )

        if trajn == 1:
            return tau[0, :]
        else:
            return tau

    def rne_python(
        self,
        Q,
        QD=None,
        QDD=None,
        gravity=None,
        fext=None,
        debug=False,
        base_wrench=False,
    ):
        """
        Compute inverse dynamics via recursive Newton-Euler formulation

        :param Q: Joint coordinates
        :param QD: Joint velocity
        :param QDD: Joint acceleration
        :param gravity: gravitational acceleration, defaults to attribute
            of self
        :type gravity: array_like(3), optional
        :param fext: end-effector wrench, defaults to None
        :type fext: array-like(6), optional
        :param debug: print debug information to console, defaults to False
        :type debug: bool, optional
        :param base_wrench: compute the base wrench, defaults to False
        :type base_wrench: bool, optional
        :raises ValueError: for misshaped inputs
        :return: Joint force/torques
        :rtype: NumPy array

        Recursive Newton-Euler for standard Denavit-Hartenberg notation.

        - ``rne_dh(q, qd, qdd)`` where the arguments have shape (n,) where n is
          the number of robot joints.  The result has shape (n,).
        - ``rne_dh(q, qd, qdd)`` where the arguments have shape (m,n) where n
          is the number of robot joints and where m is the number of steps in
          the joint trajectory.  The result has shape (m,n).
        - ``rne_dh(p)`` where the input is a 1D array ``p`` = [q, qd, qdd] with
          shape (3n,), and the result has shape (n,).
        - ``rne_dh(p)`` where the input is a 2D array ``p`` = [q, qd, qdd] with
          shape (m,3n) and the result has shape (m,n).

        .. note::
            - This is a pure Python implementation and slower than the .rne()
            which is written in C.
            - This version supports symbolic model parameters
            - Verified against MATLAB code

        :seealso: :func:`rne`
        """

        if np.array_equal(self.base.A, np.eye(4)):
            base = None
        else:
            base = self.base.A

        def removesmall(x):
            return x

        n = self.n

        if self.symbolic:
            dtype = "O"
        else:
            dtype = None

        z0 = np.array([0, 0, 1], dtype=dtype)

        if gravity is None:
            gravity = self.gravity  # default gravity from the object
        else:
            gravity = getvector(gravity, 3)

        if fext is None:
            fext = np.zeros((6,), dtype=dtype)
        else:
            fext = getvector(fext, 6)

        if debug:
            print("grav", gravity)
            print("fext", fext)

        # unpack the joint coordinates and derivatives
        if Q is not None and QD is None and QDD is None:
            # single argument case
            Q = getmatrix(Q, (None, self.n * 3))
            q = Q[:, 0:n]
            qd = Q[:, n : 2 * n]
            qdd = Q[:, 2 * n :]

        else:
            # 3 argument case
            q = getmatrix(Q, (None, self.n))
            qd = getmatrix(QD, (None, self.n))
            qdd = getmatrix(QDD, (None, self.n))

        nk = q.shape[0]

        tau = np.zeros((nk, n), dtype=dtype)
        if base_wrench:
            wbase = np.zeros((nk, n), dtype=dtype)

        for k in range(nk):
            # take the k'th row of data
            q_k = q[k, :]
            qd_k = qd[k, :]
            qdd_k = qdd[k, :]

            if debug:
                print("q_k", q_k)
                print("qd_k", qd_k)
                print("qdd_k", qdd_k)
                print()

            # joint vector quantities stored columwise in matrix
            #  m suffix for matrix
            Fm = np.zeros((3, n), dtype=dtype)
            Nm = np.zeros((3, n), dtype=dtype)
            # if robot.issym
            #     pstarm = sym([]);
            # else
            #     pstarm = [];
            pstarm = np.zeros((3, n), dtype=dtype)
            Rm = []

            # rotate base velocity and acceleration into L1 frame
            # base has zero angular velocity
            w = np.zeros((3,), dtype=dtype)
            # base has zero angular acceleration
            wd = np.zeros((3,), dtype=dtype)
            vd = -gravity  # type: ignore

            if base is not None:
                Rb = t2r(base).T
                w = Rb @ w
                wd = Rb @ wd
                vd = Rb @ gravity

            # ----------------  initialize some variables ----------------- #

            for j in range(n):
                link = self.links[j]

                # compute the link rotation matrix
                if link.sigma == 0:
                    # revolute axis
                    Tj = link.A(q_k[j]).A
                    d = link.d
                else:
                    # prismatic
                    Tj = link.A(link.theta).A
                    d = q_k[j]

                # compute pstar:
                #   O_{j-1} to O_j in {j}, negative inverse of link xform
                alpha = link.alpha
                if self.mdh:
                    pstar = np.r_[link.a, -d * sym.sin(alpha), d * sym.cos(alpha)]
                    if j == 0:
                        if base:
                            Tj = base @ Tj
                            pstar = base @ pstar
                else:
                    pstar = np.r_[link.a, d * sym.sin(alpha), d * sym.cos(alpha)]

                # stash them for later
                Rm.append(t2r(Tj))
                pstarm[:, j] = pstar

            # -----------------  the forward recursion -------------------- #

            for j, link in enumerate(self.links):

                Rt = Rm[j].T  # transpose!!
                pstar = pstarm[:, j]
                r = link.r

                # statement order is important here

                if self.mdh:
                    if link.isrevolute:
                        # revolute axis
                        w_ = Rt @ w + z0 * qd_k[j]
                        wd_ = Rt @ wd + z0 * qdd_k[j] + _cross(Rt @ w, z0 * qd_k[j])
                        vd_ = Rt @ _cross(wd, pstar) + _cross(w, _cross(w, pstar)) + vd
                    else:
                        # prismatic axis
                        w_ = Rt @ w
                        wd_ = Rt @ wd
                        vd_ = (
                            Rt @ (_cross(wd, pstar) + _cross(w, _cross(w, pstar)) + vd)
                            + 2 * _cross(Rt @ w, z0 * qd_k[j])
                            + z0 * qdd_k[j]
                        )
                    # trailing underscore means new value, update here
                    w = w_
                    wd = wd_
                    vd = vd_
                else:
                    if link.isrevolute:
                        # revolute axis
                        wd = Rt @ (wd + z0 * qdd_k[j] + _cross(w, z0 * qd_k[j]))
                        w = Rt @ (w + z0 * qd_k[j])
                        vd = _cross(wd, pstar) + _cross(w, _cross(w, pstar)) + Rt @ vd
                    else:
                        # prismatic axis
                        w = Rt @ w
                        wd = Rt @ wd
                        vd = (
                            Rt @ (z0 * qdd_k[j] + vd)
                            + _cross(wd, pstar)
                            + 2 * _cross(w, Rt @ z0 * qd_k[j])
                            + _cross(w, _cross(w, pstar))
                        )

                vhat = _cross(wd, r) + _cross(w, _cross(w, r)) + vd
                Fm[:, j] = link.m * vhat
                Nm[:, j] = link.I @ wd + _cross(w, link.I @ w)

                if debug:
                    print("w:     ", removesmall(w))
                    print("wd:    ", removesmall(wd))
                    print("vd:    ", removesmall(vd))
                    print("vdbar: ", removesmall(vhat))
                    print()

            if debug:
                print("Fm\n", Fm)
                print("Nm\n", Nm)

            # -----------------  the backward recursion -------------------- #

            f = fext[:3]  # force/moments on end of arm
            nn = fext[3:]

            for j in range(n - 1, -1, -1):
                link = self.links[j]
                r = link.r

                #
                # order of these statements is important, since both
                # nn and f are functions of previous f.
                #
                if self.mdh:
                    if j == (n - 1):
                        R = np.eye(3, dtype=dtype)
                        pstar = np.zeros((3,), dtype=dtype)
                    else:
                        R = Rm[j + 1]
                        pstar = pstarm[:, j + 1]

                    f_ = R @ f + Fm[:, j]
                    nn_ = (
                        R @ nn
                        + _cross(pstar, R @ f)
                        + _cross(pstar, Fm[:, j])
                        + Nm[:, j]
                    )
                    f = f_
                    nn = nn_

                else:
                    pstar = pstarm[:, j]
                    if j == (n - 1):
                        R = np.eye(3, dtype=dtype)
                    else:
                        R = Rm[j + 1]

                    nn = (
                        R @ (nn + _cross(R.T @ pstar, f))
                        + _cross(pstar + r, Fm[:, j])
                        + Nm[:, j]
                    )
                    f = R @ f + Fm[:, j]

                if debug:
                    print("f: ", removesmall(f))
                    print("n: ", removesmall(nn))

                R = Rm[j]
                if self.mdh:
                    if link.isrevolute:
                        # revolute axis
                        t = nn @ z0
                    else:
                        # prismatic
                        t = f @ z0
                else:
                    if link.isrevolute:
                        # revolute axis
                        t = nn @ (R.T @ z0)
                    else:
                        # prismatic
                        t = f @ (R.T @ z0)

                # add joint inertia and friction
                #  no Coulomb friction if model is symbolic
                tau[k, j] = (
                    t
                    + link.G**2 * link.Jm * qdd_k[j]
                    - link.friction(qd_k[j], coulomb=not self.symbolic)
                )
                if debug:
                    print(
                        f"j={j:}, G={link.G:}, Jm={link.Jm:}, friction={link.friction(qd_k[j], coulomb=False):}"
                    )  # noqa
                    print()

            # compute the base wrench and save it
            if base_wrench:
                R = Rm[0]
                nn = R @ nn
                f = R @ f
                wbase[k, :] = np.r_[f, nn]

        # if self.symbolic:
        #     # simplify symbolic expressions
        #     print(
        #       'start symbolic simplification, this might take a while...')
        #     # from sympy import trigsimp

        #     # tau = trigsimp(tau)
        #     # consider using multiprocessing to spread over cores
        #     #  https://stackoverflow.com/questions/33844085/using-multiprocessing-with-sympy  # noqa
        #     print('done')
        #     if tau.shape[0] == 1:
        #         return tau.reshape(self.n)
        #     else:
        #         return tau

        if base_wrench:
            if tau.shape[0] == 1:
                return tau.flatten(), wbase.flatten()
            else:
                return tau, wbase
        else:
            if tau.shape[0] == 1:
                return tau.flatten()
            else:
                return tau

    # -------------------------------------------------------------------------- #

    def ikine_6s(self, T, config, ikfunc):
        # Undo base and tool transformations, but if they are not
        # set, skip the operation.  Nicer for symbolics
        if np.array_equal(self.base.A, np.eye(4)):
            base = None
        else:
            base = self.base

        if np.array_equal(self.tool.A, np.eye(4)):
            tool = None
        else:
            tool = self.tool

        if base is not None:
            T = base.inv() * T
        if tool is not None:
            T = tool.inv() * T

        # q = np.zeros((6,))
        solutions = []

        for k, Tk in enumerate(T):
            # get model specific solution for first 3 joints
            theta = ikfunc(self, Tk, config)

            if isinstance(theta, np.ndarray):
                # Solve for the wrist rotation
                # We need to account for some random translations between the
                # first and last 3 joints (d4) and also d6,a6,alpha6 in the
                # final frame.

                # Transform of first 3 joints
                T13 = self.A([0, 2], theta)

                # T = T13 * Tz(d4) * R * Tz(d6) Tx(a5)
                Td4 = SE3(0, 0, self.links[3].d)  # Tz(d4)

                # Tz(d6) Tx(a5) Rx(alpha6)
                Tt = SE3(self.links[5].a, 0, self.links[5].d) * SE3.Rx(
                    self.links[5].alpha
                )

                R = Td4.inv() * T13.inv() * Tk * Tt.inv()

                # The spherical wrist implements Euler angles
                if "f" in config:
                    eul = R.eul(flip=True)
                else:
                    eul = R.eul()
                theta = np.r_[theta, eul]
                if self.links[3].alpha > 0:
                    theta[4] = -theta[4]

                # Remove the link offset angles
                theta = theta - self.offset

                # solution = iksol(theta, True, "")
                solution = IKSolution(q=theta, success=True)

            else:
                # ikfunc can return None or a str reason
                if theta is None:
                    solution = IKSolution(q=None, success=False)
                else:
                    solution = IKSolution(q=None, success=False, reason=theta)

            solutions.append(solution)

        if len(T) == 1:
            return solutions[0]
        else:
            return IKSolution(
                np.vstack([sol.q for sol in solutions]),
                np.array([sol.success for sol in solutions]),
                [sol.reason for sol in solutions],
            )

    def config_validate(self, config, allowables):
        """
        Validate a configuration string

        :param config: a configuration string
        :type config: str
        :param allowable: [description]
        :type allowable: tuple of str
        :raises ValueError: bad character in configuration string
        :return: configuration string
        :rtype: str

        For analytic inverse kinematics the Toolbox uses a string whose
        letters indicate particular solutions, eg. for the Puma 560

            =========  ===================
            Character  Meaning
            =========  ===================
            'l'        lefty
            'r'        righty
            'u'        elbow up
            'd'        elbow down
            'n'        wrist not flipped
            'f'        wrist flipped
            =========  ===================

        This method checks that the configuration string is valid and adds
        default values for missing characters.  For example:

            config = self.config_validate(config, ('lr', 'ud', 'nf'))

        indicates the valid characters, and the first character in each
        string is the default, ie. if neither 'l' or 'r' is given then
        'l' will be added to the string.

        """
        for c in config:
            if not any([c in allowable for allowable in allowables]):
                raise ValueError(f"bad config specifier <{c}>")
        for allowable in allowables:
            if all([a not in config for a in allowable]):
                config += allowable[0]
        return config

    # -------------------------------------------------------------------------- #

    def ik_lm_chan(
        self,
        Tep: Union[np.ndarray, SE3],
        q0: Union[np.ndarray, None] = None,
        ilimit: int = 30,
        slimit: int = 100,
        tol: float = 1e-6,
        reject_jl: bool = True,
        we: Union[np.ndarray, None] = None,
        λ: float = 1.0,
    ) -> Tuple[np.ndarray, int, int, int, float]:
        """
        Numerical inverse kinematics by Levenberg-Marquadt optimization (Chan's Method)

        :param Tep: The desired end-effector pose or pose trajectory
        :param q0: initial joint configuration (default to random valid joint
            configuration contrained by the joint limits of the robot)
        :param ilimit: maximum number of iterations per search
        :param slimit: maximum number of search attempts
        :param tol: final error tolerance
        :param reject_jl: constrain the solution to being within the joint limits of
            the robot (reject solution with invalid joint configurations and perfrom
            another search up to the slimit)
        :param we: a mask vector which weights the end-effector error priority.
            Corresponds to translation in X, Y and Z and rotation about X, Y and Z
            respectively
        :param λ: value of lambda for the damping matrix Wn

        :return: inverse kinematic solution
        :rtype: tuple (q, success, iterations, searches, residual)

        ``sol = ets.ik_lm_chan(Tep)`` are the joint coordinates (n) corresponding
        to the robot end-effector pose ``Tep`` which is an ``SE3`` or ``ndarray`` object.
        This method can be used for robots with any number of degrees of freedom.
        The return value ``sol`` is a tuple with elements:

        ============    ==========  ===============================================
        Element         Type        Description
        ============    ==========  ===============================================
        ``q``           ndarray(n)  joint coordinates in units of radians or metres
        ``success``     int         whether a solution was found
        ``iterations``  int         total number of iterations
        ``searches``    int         total number of searches
        ``residual``    float       final value of cost function
        ============    ==========  ===============================================

        If ``success == 0`` the ``q`` values will be valid numbers, but the
        solution will be in error.  The amount of error is indicated by
        the ``residual``.

        **Joint Limits**:

        ``sol = robot.ikine_LM(T, slimit=100)`` which is the deafualt for this method.
        The solver will initialise a solution attempt with a random valid q0 and
        perform a maximum of ilimit steps within this attempt. If a solution is not
        found, this process is repeated up to slimit times.

        **Global search**:

        ``sol = robot.ikine_LM(T, reject_jl=True)`` is the deafualt for this method.
        By setting reject_jl to True, the solver will discard any solution which
        violates the defined joint limits of the robot. The solver will then
        re-initialise with a new random q0 and repeat the process up to slimit times.
        Note that finding a solution with valid joint coordinates takes longer than
        without.

        **Underactuated robots:**

        For the case where the manipulator has fewer than 6 DOF the
        solution space has more dimensions than can be spanned by the
        manipulator joint coordinates.

        In this case we specify the ``we`` option where the ``we`` vector
        (6) specifies the Cartesian DOF (in the wrist coordinate frame) that
        will be ignored in reaching a solution.  The we vector has six
        elements that correspond to translation in X, Y and Z, and rotation
        about X, Y and Z respectively. The value can be 0 (for ignore)
        or above to assign a priority relative to other Cartesian DoF. The number
        of non-zero elements must equal the number of manipulator DOF.

        For example when using a 3 DOF manipulator tool orientation might
        be unimportant, in which case use the option ``we=[1, 1, 1, 0, 0, 0]``.



        .. note::

            - See `Toolbox kinematics wiki page
                <https://github.com/petercorke/robotics-toolbox-python/wiki/Kinematics>`_
            - Implements a Levenberg-Marquadt variable-damping solver.
            - The tolerance is computed on the norm of the error between
                current and desired tool pose.  This norm is computed from
                distances and angles without any kind of weighting.
            - The inverse kinematic solution is generally not unique, and
                depends on the initial guess ``q0``.

        :references:
            TODO

        :seealso:
            TODO
        """

        return self.ets().ik_lm_chan(Tep, q0, ilimit, slimit, tol, reject_jl, we, λ)

    def ik_lm_wampler(
        self,
        Tep: Union[np.ndarray, SE3],
        q0: Union[np.ndarray, None] = None,
        ilimit: int = 30,
        slimit: int = 100,
        tol: float = 1e-6,
        reject_jl: bool = True,
        we: Union[np.ndarray, None] = None,
        λ: float = 1.0,
    ) -> Tuple[np.ndarray, int, int, int, float]:
        """
        Numerical inverse kinematics by Levenberg-Marquadt optimization (Wamplers's Method)

        :param Tep: The desired end-effector pose or pose trajectory
        :param q0: initial joint configuration (default to random valid joint
            configuration contrained by the joint limits of the robot)
        :param ilimit: maximum number of iterations per search
        :param slimit: maximum number of search attempts
        :param tol: final error tolerance
        :param reject_jl: constrain the solution to being within the joint limits of
            the robot (reject solution with invalid joint configurations and perfrom
            another search up to the slimit)
        :param we: a mask vector which weights the end-effector error priority.
            Corresponds to translation in X, Y and Z and rotation about X, Y and Z
            respectively
        :param λ: value of lambda for the damping matrix Wn

        :return: inverse kinematic solution
        :rtype: tuple (q, success, iterations, searches, residual)

        ``sol = ets.ik_lm_chan(Tep)`` are the joint coordinates (n) corresponding
        to the robot end-effector pose ``Tep`` which is an ``SE3`` or ``ndarray`` object.
        This method can be used for robots with any number of degrees of freedom.
        The return value ``sol`` is a tuple with elements:

        ============    ==========  ===============================================
        Element         Type        Description
        ============    ==========  ===============================================
        ``q``           ndarray(n)  joint coordinates in units of radians or metres
        ``success``     int         whether a solution was found
        ``iterations``  int         total number of iterations
        ``searches``    int         total number of searches
        ``residual``    float       final value of cost function
        ============    ==========  ===============================================

        If ``success == 0`` the ``q`` values will be valid numbers, but the
        solution will be in error.  The amount of error is indicated by
        the ``residual``.

        **Joint Limits**:

        ``sol = robot.ikine_LM(T, slimit=100)`` which is the deafualt for this method.
        The solver will initialise a solution attempt with a random valid q0 and
        perform a maximum of ilimit steps within this attempt. If a solution is not
        found, this process is repeated up to slimit times.

        **Global search**:

        ``sol = robot.ikine_LM(T, reject_jl=True)`` is the deafualt for this method.
        By setting reject_jl to True, the solver will discard any solution which
        violates the defined joint limits of the robot. The solver will then
        re-initialise with a new random q0 and repeat the process up to slimit times.
        Note that finding a solution with valid joint coordinates takes longer than
        without.

        **Underactuated robots:**

        For the case where the manipulator has fewer than 6 DOF the
        solution space has more dimensions than can be spanned by the
        manipulator joint coordinates.

        In this case we specify the ``we`` option where the ``we`` vector
        (6) specifies the Cartesian DOF (in the wrist coordinate frame) that
        will be ignored in reaching a solution.  The we vector has six
        elements that correspond to translation in X, Y and Z, and rotation
        about X, Y and Z respectively. The value can be 0 (for ignore)
        or above to assign a priority relative to other Cartesian DoF. The number
        of non-zero elements must equal the number of manipulator DOF.

        For example when using a 3 DOF manipulator tool orientation might
        be unimportant, in which case use the option ``we=[1, 1, 1, 0, 0, 0]``.



        .. note::

            - See `Toolbox kinematics wiki page
                <https://github.com/petercorke/robotics-toolbox-python/wiki/Kinematics>`_
            - Implements a Levenberg-Marquadt variable-damping solver.
            - The tolerance is computed on the norm of the error between
                current and desired tool pose.  This norm is computed from
                distances and angles without any kind of weighting.
            - The inverse kinematic solution is generally not unique, and
                depends on the initial guess ``q0``.

        :references:
            TODO

        :seealso:
            TODO
        """

        return self.ets().ik_lm_wampler(Tep, q0, ilimit, slimit, tol, reject_jl, we, λ)

    def ik_lm_sugihara(
        self,
        Tep: Union[np.ndarray, SE3],
        q0: Union[np.ndarray, None] = None,
        ilimit: int = 30,
        slimit: int = 100,
        tol: float = 1e-6,
        reject_jl: bool = True,
        we: Union[np.ndarray, None] = None,
        λ: float = 1.0,
    ) -> Tuple[np.ndarray, int, int, int, float]:
        """
        Numerical inverse kinematics by Levenberg-Marquadt optimization (Sugihara's Method)

        :param Tep: The desired end-effector pose or pose trajectory
        :param q0: initial joint configuration (default to random valid joint
            configuration contrained by the joint limits of the robot)
        :param ilimit: maximum number of iterations per search
        :param slimit: maximum number of search attempts
        :param tol: final error tolerance
        :param reject_jl: constrain the solution to being within the joint limits of
            the robot (reject solution with invalid joint configurations and perfrom
            another search up to the slimit)
        :param we: a mask vector which weights the end-effector error priority.
            Corresponds to translation in X, Y and Z and rotation about X, Y and Z
            respectively
        :param λ: value of lambda for the damping matrix Wn

        :return: inverse kinematic solution
        :rtype: tuple (q, success, iterations, searches, residual)

        ``sol = ets.ik_lm_chan(Tep)`` are the joint coordinates (n) corresponding
        to the robot end-effector pose ``Tep`` which is an ``SE3`` or ``ndarray`` object.
        This method can be used for robots with any number of degrees of freedom.
        The return value ``sol`` is a tuple with elements:

        ============    ==========  ===============================================
        Element         Type        Description
        ============    ==========  ===============================================
        ``q``           ndarray(n)  joint coordinates in units of radians or metres
        ``success``     int         whether a solution was found
        ``iterations``  int         total number of iterations
        ``searches``    int         total number of searches
        ``residual``    float       final value of cost function
        ============    ==========  ===============================================

        If ``success == 0`` the ``q`` values will be valid numbers, but the
        solution will be in error.  The amount of error is indicated by
        the ``residual``.

        **Joint Limits**:

        ``sol = robot.ikine_LM(T, slimit=100)`` which is the deafualt for this method.
        The solver will initialise a solution attempt with a random valid q0 and
        perform a maximum of ilimit steps within this attempt. If a solution is not
        found, this process is repeated up to slimit times.

        **Global search**:

        ``sol = robot.ikine_LM(T, reject_jl=True)`` is the deafualt for this method.
        By setting reject_jl to True, the solver will discard any solution which
        violates the defined joint limits of the robot. The solver will then
        re-initialise with a new random q0 and repeat the process up to slimit times.
        Note that finding a solution with valid joint coordinates takes longer than
        without.

        **Underactuated robots:**

        For the case where the manipulator has fewer than 6 DOF the
        solution space has more dimensions than can be spanned by the
        manipulator joint coordinates.

        In this case we specify the ``we`` option where the ``we`` vector
        (6) specifies the Cartesian DOF (in the wrist coordinate frame) that
        will be ignored in reaching a solution.  The we vector has six
        elements that correspond to translation in X, Y and Z, and rotation
        about X, Y and Z respectively. The value can be 0 (for ignore)
        or above to assign a priority relative to other Cartesian DoF. The number
        of non-zero elements must equal the number of manipulator DOF.

        For example when using a 3 DOF manipulator tool orientation might
        be unimportant, in which case use the option ``we=[1, 1, 1, 0, 0, 0]``.



        .. note::

            - See `Toolbox kinematics wiki page
                <https://github.com/petercorke/robotics-toolbox-python/wiki/Kinematics>`_
            - Implements a Levenberg-Marquadt variable-damping solver.
            - The tolerance is computed on the norm of the error between
                current and desired tool pose.  This norm is computed from
                distances and angles without any kind of weighting.
            - The inverse kinematic solution is generally not unique, and
                depends on the initial guess ``q0``.

        :references:
            TODO

        :seealso:
            TODO
        """

        return self.ets().ik_lm_sugihara(Tep, q0, ilimit, slimit, tol, reject_jl, we, λ)

    def ik_nr(
        self,
        Tep: Union[np.ndarray, SE3],
        q0: Union[np.ndarray, None] = None,
        ilimit: int = 30,
        slimit: int = 100,
        tol: float = 1e-6,
        reject_jl: bool = True,
        we: Union[np.ndarray, None] = None,
        use_pinv: int = True,
        pinv_damping: float = 0.0,
    ) -> Tuple[np.ndarray, int, int, int, float]:
        """
        Numerical inverse kinematics by Levenberg-Marquadt optimization (Newton-Raphson Method)

        :param Tep: The desired end-effector pose or pose trajectory
        :param q0: initial joint configuration (default to random valid joint
            configuration contrained by the joint limits of the robot)
        :param ilimit: maximum number of iterations per search
        :param slimit: maximum number of search attempts
        :param tol: final error tolerance
        :param reject_jl: constrain the solution to being within the joint limits of
            the robot (reject solution with invalid joint configurations and perfrom
            another search up to the slimit)
        :param we: a mask vector which weights the end-effector error priority.
            Corresponds to translation in X, Y and Z and rotation about X, Y and Z
            respectively
        :param λ: value of lambda for the damping matrix Wn

        :return: inverse kinematic solution
        :rtype: tuple (q, success, iterations, searches, residual)

        ``sol = ets.ik_lm_chan(Tep)`` are the joint coordinates (n) corresponding
        to the robot end-effector pose ``Tep`` which is an ``SE3`` or ``ndarray`` object.
        This method can be used for robots with any number of degrees of freedom.
        The return value ``sol`` is a tuple with elements:

        ============    ==========  ===============================================
        Element         Type        Description
        ============    ==========  ===============================================
        ``q``           ndarray(n)  joint coordinates in units of radians or metres
        ``success``     int         whether a solution was found
        ``iterations``  int         total number of iterations
        ``searches``    int         total number of searches
        ``residual``    float       final value of cost function
        ============    ==========  ===============================================

        If ``success == 0`` the ``q`` values will be valid numbers, but the
        solution will be in error.  The amount of error is indicated by
        the ``residual``.

        **Joint Limits**:

        ``sol = robot.ikine_LM(T, slimit=100)`` which is the deafualt for this method.
        The solver will initialise a solution attempt with a random valid q0 and
        perform a maximum of ilimit steps within this attempt. If a solution is not
        found, this process is repeated up to slimit times.

        **Global search**:

        ``sol = robot.ikine_LM(T, reject_jl=True)`` is the deafualt for this method.
        By setting reject_jl to True, the solver will discard any solution which
        violates the defined joint limits of the robot. The solver will then
        re-initialise with a new random q0 and repeat the process up to slimit times.
        Note that finding a solution with valid joint coordinates takes longer than
        without.

        **Underactuated robots:**

        For the case where the manipulator has fewer than 6 DOF the
        solution space has more dimensions than can be spanned by the
        manipulator joint coordinates.

        In this case we specify the ``we`` option where the ``we`` vector
        (6) specifies the Cartesian DOF (in the wrist coordinate frame) that
        will be ignored in reaching a solution.  The we vector has six
        elements that correspond to translation in X, Y and Z, and rotation
        about X, Y and Z respectively. The value can be 0 (for ignore)
        or above to assign a priority relative to other Cartesian DoF. The number
        of non-zero elements must equal the number of manipulator DOF.

        For example when using a 3 DOF manipulator tool orientation might
        be unimportant, in which case use the option ``we=[1, 1, 1, 0, 0, 0]``.



        .. note::

            - See `Toolbox kinematics wiki page
                <https://github.com/petercorke/robotics-toolbox-python/wiki/Kinematics>`_
            - Implements a Levenberg-Marquadt variable-damping solver.
            - The tolerance is computed on the norm of the error between
                current and desired tool pose.  This norm is computed from
                distances and angles without any kind of weighting.
            - The inverse kinematic solution is generally not unique, and
                depends on the initial guess ``q0``.

        :references:
            TODO

        :seealso:
            TODO
        """

        return self.ets().ik_nr(
            Tep, q0, ilimit, slimit, tol, reject_jl, we, use_pinv, pinv_damping
        )

    def ik_gn(
        self,
        Tep: Union[np.ndarray, SE3],
        q0: Union[np.ndarray, None] = None,
        ilimit: int = 30,
        slimit: int = 100,
        tol: float = 1e-6,
        reject_jl: bool = True,
        we: Union[np.ndarray, None] = None,
        use_pinv: int = True,
        pinv_damping: float = 0.0,
    ) -> Tuple[np.ndarray, int, int, int, float]:
        """
        Numerical inverse kinematics by Levenberg-Marquadt optimization (Gauss-Newton Method)

        :param Tep: The desired end-effector pose or pose trajectory
        :param q0: initial joint configuration (default to random valid joint
            configuration contrained by the joint limits of the robot)
        :param ilimit: maximum number of iterations per search
        :param slimit: maximum number of search attempts
        :param tol: final error tolerance
        :param reject_jl: constrain the solution to being within the joint limits of
            the robot (reject solution with invalid joint configurations and perfrom
            another search up to the slimit)
        :param we: a mask vector which weights the end-effector error priority.
            Corresponds to translation in X, Y and Z and rotation about X, Y and Z
            respectively
        :param λ: value of lambda for the damping matrix Wn

        :return: inverse kinematic solution
        :rtype: tuple (q, success, iterations, searches, residual)

        ``sol = ets.ik_lm_chan(Tep)`` are the joint coordinates (n) corresponding
        to the robot end-effector pose ``Tep`` which is an ``SE3`` or ``ndarray`` object.
        This method can be used for robots with any number of degrees of freedom.
        The return value ``sol`` is a tuple with elements:

        ============    ==========  ===============================================
        Element         Type        Description
        ============    ==========  ===============================================
        ``q``           ndarray(n)  joint coordinates in units of radians or metres
        ``success``     int         whether a solution was found
        ``iterations``  int         total number of iterations
        ``searches``    int         total number of searches
        ``residual``    float       final value of cost function
        ============    ==========  ===============================================

        If ``success == 0`` the ``q`` values will be valid numbers, but the
        solution will be in error.  The amount of error is indicated by
        the ``residual``.

        **Joint Limits**:

        ``sol = robot.ikine_LM(T, slimit=100)`` which is the deafualt for this method.
        The solver will initialise a solution attempt with a random valid q0 and
        perform a maximum of ilimit steps within this attempt. If a solution is not
        found, this process is repeated up to slimit times.

        **Global search**:

        ``sol = robot.ikine_LM(T, reject_jl=True)`` is the deafualt for this method.
        By setting reject_jl to True, the solver will discard any solution which
        violates the defined joint limits of the robot. The solver will then
        re-initialise with a new random q0 and repeat the process up to slimit times.
        Note that finding a solution with valid joint coordinates takes longer than
        without.

        **Underactuated robots:**

        For the case where the manipulator has fewer than 6 DOF the
        solution space has more dimensions than can be spanned by the
        manipulator joint coordinates.

        In this case we specify the ``we`` option where the ``we`` vector
        (6) specifies the Cartesian DOF (in the wrist coordinate frame) that
        will be ignored in reaching a solution.  The we vector has six
        elements that correspond to translation in X, Y and Z, and rotation
        about X, Y and Z respectively. The value can be 0 (for ignore)
        or above to assign a priority relative to other Cartesian DoF. The number
        of non-zero elements must equal the number of manipulator DOF.

        For example when using a 3 DOF manipulator tool orientation might
        be unimportant, in which case use the option ``we=[1, 1, 1, 0, 0, 0]``.



        .. note::

            - See `Toolbox kinematics wiki page
                <https://github.com/petercorke/robotics-toolbox-python/wiki/Kinematics>`_
            - Implements a Levenberg-Marquadt variable-damping solver.
            - The tolerance is computed on the norm of the error between
                current and desired tool pose.  This norm is computed from
                distances and angles without any kind of weighting.
            - The inverse kinematic solution is generally not unique, and
                depends on the initial guess ``q0``.

        :references:
            TODO

        :seealso:
            TODO
        """

        return self.ets().ik_gn(
            Tep, q0, ilimit, slimit, tol, reject_jl, we, use_pinv, pinv_damping
        )
<<<<<<< HEAD

    def ikine_LM(
        self,
        Tep: Union[np.ndarray, SE3],
        q0: Union[ArrayLike, None] = None,
        ilimit: int = 30,
        slimit: int = 100,
        tol: float = 1e-6,
        joint_limits: bool = False,
        mask: Union[ArrayLike, None] = None,
        seed: Union[int, None] = None,
    ):
        return self.ets().ikine_LM(
            Tep=Tep,
            q0=q0,
            ilimit=ilimit,
            slimit=slimit,
            tol=tol,
            joint_limits=joint_limits,
            mask=mask,
            seed=seed,
        )
=======
>>>>>>> 83c648c9


class SerialLink(DHRobot):
    def __init__(self, *args, **kwargs):
        warnings.warn(
            "SerialLink is deprecated, use DHRobot instead", DeprecationWarning
        )
        super().__init__(*args, **kwargs)


def _cross(a, b):
    return np.r_[
        a[1] * b[2] - a[2] * b[1], a[2] * b[0] - a[0] * b[2], a[0] * b[1] - a[1] * b[0]
    ]


if __name__ == "__main__":  # pragma nocover

    import roboticstoolbox as rtb

    # import spatialmath.base.symbolic as sym

    # planar = rtb.models.DH.Planar2()
    # J = puma.jacob0(puma.qn)
    # print(J)
    # print(puma.manipulability(puma.qn))
    # print(puma.manipulability(puma.qn, 'asada'))
    # tw, T0 = puma.twists(puma.qz)
    # print(planar)

    puma = rtb.models.DH.Puma560()
    print(puma)
    # print(puma.jacob0(puma.qn, analytical="eul"))
    # puma.base = None
    # print('base', puma.base)
    # print('tool', puma.tool)

    # print(puma.ets())

    # puma[2].flip = True
    # puma[3].offset = 1
    # puma[4].flip = True
    # puma[4].offset = -1
    # print(puma)
    # print(puma.ets())

    # print(puma.dyntable())<|MERGE_RESOLUTION|>--- conflicted
+++ resolved
@@ -2434,31 +2434,6 @@
         return self.ets().ik_gn(
             Tep, q0, ilimit, slimit, tol, reject_jl, we, use_pinv, pinv_damping
         )
-<<<<<<< HEAD
-
-    def ikine_LM(
-        self,
-        Tep: Union[np.ndarray, SE3],
-        q0: Union[ArrayLike, None] = None,
-        ilimit: int = 30,
-        slimit: int = 100,
-        tol: float = 1e-6,
-        joint_limits: bool = False,
-        mask: Union[ArrayLike, None] = None,
-        seed: Union[int, None] = None,
-    ):
-        return self.ets().ikine_LM(
-            Tep=Tep,
-            q0=q0,
-            ilimit=ilimit,
-            slimit=slimit,
-            tol=tol,
-            joint_limits=joint_limits,
-            mask=mask,
-            seed=seed,
-        )
-=======
->>>>>>> 83c648c9
 
 
 class SerialLink(DHRobot):

This folder contains the graphics functionality of the toolbox.
Instructions on how to use the graphical section of the toolbox below.
(Pictures to come)

# TODO
 * Robot Joints
   * Rotational Joint
     * Rotate function
   * Prismatic Joint
     * Translate function
   * ~~Static Joint~~
   * **_POSTPONED_** Gripper Joint
 * Grid Updating
   * On rotation/move finish
   * ~~Don't redraw labels, move/update them~~
   * ~~Don't redraw the grid, move/update them~~
 * Error handling
   * ~~Throw custom error messages~~
   * Handle vpython error messages
 * STL
   * ~~Load Binary STL files~~
   * **_NOT POSSIBLE_** Option to save a mesh to STL?
     * Can't access object triangles/vertices.
     * Maybe just save vpython object details and recreate? won't allow compounds though. only basic entities.
 * 2D Graphics
   * Will likely not be done in vpython (overkill)

# Wish List
 * Updated Canvas Controls
   * WASD-QE controls (move/rotate)
   * Mouse rotation
 * Webpage Controls
   * Buttons that allow toggling display options
     * Labels, reference frames, robot, etc
 * Robot Interaction
   * Use the mouse/keyboard to manually rotate/move joints 

# How To
## Importing
To use the graphics, simply import it. For these examples, it is assumed the graphics are imported into the namespace 'gph'.
```python
import graphics as gph
```

## Common Functionality
VPython has its own data types that can be used. Firstly, the `radians()`, and `degrees()` functions convert between radians and degrees.
The `vector` class is also very crucial to the graphics. It can either represent a vector or a 3D point.

For convenience, some functions and variables are provided for easy use. `wrap_to_pi()` takes in an angle, and specification on degrees or radians. It returns the respective angle between -pi and pi.
Three vectors are also supplied for readability to ensure correct axes are used when referencing. `x_axis_vector`, `y_axis_vector`, `z_axis_vector` can be used to get vectors of an object, for example.
```python
# Wrap an angle (deg) to the range [-pi pi]. use "rad" instead of "deg" for radian angles.
gph.wrap_to_pi("deg", 450)
# Obtain the Z vector representation of the robot link
my_link.get_axis_vector(z_axis_vector)
```

## Setting Up The Scene
Any use of VPython objects requires a scene.

To create a scene to draw object to, a canvas must be created. Upon creation, a localhost http server will be opened. The function will return a GraphicsGrid object. 

Different attributes can be supplied to the function for some customisation. The display width, height, title, and caption can be manually input. Lastly, a boolean representing the grid visibility can be set.
```python
# Create a default canvas (1000*500, with grid displayed, no title or caption)
canvas_grid = gph.init_canvas()

# Alternatively create a grid with specified parameters
canvas_grid = gph.init_canvas(height=768, width=1024, title="Scene 1", caption="This scene shows...", grid=False)
``` 
The GraphicsGrid object has functions to update the visual, or to toggle visibility.
NB: `update_grid()` will be automated in future updates.
```python
# Update the grids to relocate/reorient to the camera focus point
# NB: Will be automated in future updates.
canvas_grid.update_grid()

# Turn off the visual display of the grid
canvas_grid.set_visibility(False)
```
Now that the scene is created, a robot must be created to be displayed.

At anytime you can clear the scene of all objects (The grid will remain if visible). Note: This will note delete the objects,
they still exist, and can be rendered visible afterwards. However, overwriting/deleting the variables will free the memory.
If an object is overwritten/deleted while still visible, the objects will remain in the scene.
```python
canvas_grid.clear_scene()
```


## Creating Robots
If you want to use the example puma560 robot, simply call the creation function that will return a `GraphicalRobot` object.
It will automatically be displayed in the canvas
```python
# Import the puma560 models and return a GraphicalRobot object
puma560 = gph.import_puma_560()
```
Otherwise, robots can be manually created using the `GraphicalRobot` class.
The joints for the robot can be manually or automatically created.

Firstly, create a `GraphicalRobot` object
```python
# Create an empty robot
my_robot = gph.GraphicalRobot()
```
Now we can add joints. The joints added to the robot act like a stack. First joints added will be last to be removed (if called to).

### Automatically
If you wish to automatically add joints, use `append_link()`. Add the joints from base to gripper.
This function takes in three arguments.

Firstly, the type of joint: rotational, prismatic, static, or gripper.
The input is the first letter of the type (case-insensitive). e.g. (rotational = "r" or "R").

Next is the initial pose (SE3 type) of the joint.

Lastly, the 'structure' of the robot. This variable must either be a `float` representing the joint length, or a `str`
representing a full file path to an STL file.

If a `float` length is given, a custom rectangular object will represent it in the scene. Otherwise if a `str` path is given,
the STL object will be loaded in and used in place of a rectangular joint.

```python
# Append a default base joint of length 2.
my_robot.append_link('r', SE3(), 2.0)

# Append an STL obj rotational joint.
my_robot.append_link('r', SE3(), './path/to/file.stl')
```

### Manually
Manually adding joints consists of creating a Joint object to add to the robot.
The types that can be created are identical to previously mentioned in the Automatic section.

`RotationalJoint`, `PrismaticJoint`, `StaticJoint`, `Gripper` are the class names of the different joints.

To create a joint, each class requires the same variables as the automatic version (minus the joint type string).

Although the creation process is "the same", manually creating a joint lets you more easily update any graphical issues associated with it.
For example, the STL you want to load may not be orientated/positioned correctly (How to fix is mentioned later)

```python
# Create two basic rotational links
link1 = gph.RotationalJoint(SE3(), 1.0)
link2 = gph.RotationalJoint(SE3(), 1.4)

# Add to the robot
my_robot.append_made_link(link1)
my_robot.append_made_link(link2)
``` 

<<<<<<< HEAD
### Deleting
To remove the end effector joint, use the `detach_link()` function. Acting like a stack, it will pop the latest joint created off the robot.

```python
# Remove the end effector joint
my_robot.detach_link()
=======
The other joint types are created in the same way
```python
# Connection points
connect_from = vector(3, 0, 0)
connect_to = vector(0, 0, 0)

# Create a prismatic joint with our without an STL object
new_link_graphic = PrismaticJoint(connect_from,
                               connect_to,
                               x_axis=x_axis_vector,
                               graphic_obj=your_stl_obj)
new_link_basic = PrismaticJoint(connect_from, connect_to)

# Create a static joint with our without an STL object
new_link_graphic = StaticJoint(connect_from,
                               connect_to,
                               x_axis=x_axis_vector,
                               graphic_obj=your_stl_obj)
new_link_basic = StaticJoint(connect_from, connect_to)

# Create a gripper joint with our without an STL object
new_link_graphic = Gripper(connect_from,
                           connect_to,
                           x_axis=x_axis_vector,
                           graphic_obj=your_stl_obj)
new_link_basic = Gripper(connect_from, connect_to)
```
## Importing an STL
Importing an STL can either be straight-forward or a bit tedious. Firstly, import the STL file into VPython using `import_object_from_numpy_stl()`.
This will create a compound object from the triangles, and display it in the canvas.
```python
# DEPRECATED OLD FUNCTION
# my_mesh = import_object_from_stl('my_object')

# Create a compound object from an STL file 'my_object'
my_mesh = import_object_from_numpy_stl('./graphics/models/my_object.stl')
>>>>>>> 5fdec60d
```

## Importing an STL object

<<<<<<< HEAD
STL files may not be correctly positioned/oriented when loaded in.
Depending on where the object triangles are configured from the file, the origin of the object may not be where intended.
=======
If the loaded object was not oriented correctly upon loading, it can be manually rotated (preferably before setting the origin described below).
Manual inspection of the objects orientation will guide to how to rotate the object in space. They can be easily rotated through VPython's object rotate function
```python
# Load the mesh
my_stl_obj = import_object_from_numpy_stl('./graphics/models/my_object.stl')
>>>>>>> 5fdec60d

When loaded in, the origin is set (by default) to the center of the bounding box of the object.

Upon observation (through VPython or 3D editor software), you can find the coordinates of the origin in respect to the world.

A function `set_stl_joint_origin()` is supplied to change the origin.
This method is part of all joint types. It takes two 3D coordinates representing the world coordinates of where the desired origin currently is, and where the desired origin should be.

For example, if an STL object loads in and the origin is below (-z axis) where it should be, and the origin is at the bottom of the object, the following code will translate it up and set the origin.
```python
<<<<<<< HEAD
# Load the mesh in the link
link = gph.RotationalLink(SE3(), './path/to/file.stl')
=======
# Load the mesh
my_stl_obj = import_object_from_numpy_stl('./graphics/models/my_object.stl')
>>>>>>> 5fdec60d

# Obtain the graphical object to help with coordinates
# May not be necessary if you already know the 3D coordinates
stl_obj = link.get_graphic_object()

# Z origin is below where the current position is. (this e.g. is at bottom of object)
stl_obj_z_origin = stl_obj.pos.z - stl_obj.width / 2

# 3D pos of where the origin is
stl_obj_current_origin_location = vector(stl_obj.pos.x, stl_obj.pos.y, stl_obj_z_origin)

# 3D pos of where the origin should be set in the world
stl_obj_required_origin_location = vector(stl_obj.pos.x, stl_obj.pos.y, 0)

# Move the object to place origin where it should be, and apply the new origin to the object
link.set_stl_joint_origin(stl_obj_current_origin_location, stl_obj_required_origin_location)
```

## Using A GraphicalRobot
The robot class has two functions that handle the display. One function each to toggle the visibility for the joints and reference frames.
```python
# Turn off the robots reference frame displays
my_graphic_robot.set_reference_visibility(False)

# Toggle the robot visibility
my_graphic_robot.set_robot_visibility(not my_graphic_robot.is_shown)
``` 

To update the joint positions, use the `set_joint_poses()` function. It takes in a list of SE3 objects for each of the joints.
There must be 1 pose for each joint, in order from base to gripper (order of appending in creation)
```python
# Set all joint poses to a random configuration
# Assuming 3 joint robot
my_graphical_robot.set_joint_poses([
    SE3().Rand(),
    SE3().Rand(),
    SE3().Rand()
])
```

Alternatively, an `animate` function allows the robot to iterate through given poses to simulate movement.
Given an array of poses (per frame), and a frame rate, the robot will transition through each pose.
```python
my_graphical_robot.animate([
    [pose1, pose2, pose3],  # Frame 1
    [pose1, pose2, pose3],  # Frame 2
    [pose1, pose2, pose3],  # Frame 3
    [pose1, pose2, pose3]], # Frame 4
    4)  # 4 FPS
```

Lastly, a print function `print_joint_poses()` will print out the current poses of all joints.
```python
# Print joint poses
my_graphical_robot.print_joint_poses()
```<|MERGE_RESOLUTION|>--- conflicted
+++ resolved
@@ -149,65 +149,14 @@
 my_robot.append_made_link(link2)
 ``` 
 
-<<<<<<< HEAD
-### Deleting
 To remove the end effector joint, use the `detach_link()` function. Acting like a stack, it will pop the latest joint created off the robot.
-
 ```python
 # Remove the end effector joint
 my_robot.detach_link()
-=======
-The other joint types are created in the same way
-```python
-# Connection points
-connect_from = vector(3, 0, 0)
-connect_to = vector(0, 0, 0)
-
-# Create a prismatic joint with our without an STL object
-new_link_graphic = PrismaticJoint(connect_from,
-                               connect_to,
-                               x_axis=x_axis_vector,
-                               graphic_obj=your_stl_obj)
-new_link_basic = PrismaticJoint(connect_from, connect_to)
-
-# Create a static joint with our without an STL object
-new_link_graphic = StaticJoint(connect_from,
-                               connect_to,
-                               x_axis=x_axis_vector,
-                               graphic_obj=your_stl_obj)
-new_link_basic = StaticJoint(connect_from, connect_to)
-
-# Create a gripper joint with our without an STL object
-new_link_graphic = Gripper(connect_from,
-                           connect_to,
-                           x_axis=x_axis_vector,
-                           graphic_obj=your_stl_obj)
-new_link_basic = Gripper(connect_from, connect_to)
-```
-## Importing an STL
-Importing an STL can either be straight-forward or a bit tedious. Firstly, import the STL file into VPython using `import_object_from_numpy_stl()`.
-This will create a compound object from the triangles, and display it in the canvas.
-```python
-# DEPRECATED OLD FUNCTION
-# my_mesh = import_object_from_stl('my_object')
-
-# Create a compound object from an STL file 'my_object'
-my_mesh = import_object_from_numpy_stl('./graphics/models/my_object.stl')
->>>>>>> 5fdec60d
-```
-
+```
 ## Importing an STL object
-
-<<<<<<< HEAD
 STL files may not be correctly positioned/oriented when loaded in.
 Depending on where the object triangles are configured from the file, the origin of the object may not be where intended.
-=======
-If the loaded object was not oriented correctly upon loading, it can be manually rotated (preferably before setting the origin described below).
-Manual inspection of the objects orientation will guide to how to rotate the object in space. They can be easily rotated through VPython's object rotate function
-```python
-# Load the mesh
-my_stl_obj = import_object_from_numpy_stl('./graphics/models/my_object.stl')
->>>>>>> 5fdec60d
 
 When loaded in, the origin is set (by default) to the center of the bounding box of the object.
 
@@ -218,13 +167,8 @@
 
 For example, if an STL object loads in and the origin is below (-z axis) where it should be, and the origin is at the bottom of the object, the following code will translate it up and set the origin.
 ```python
-<<<<<<< HEAD
 # Load the mesh in the link
 link = gph.RotationalLink(SE3(), './path/to/file.stl')
-=======
-# Load the mesh
-my_stl_obj = import_object_from_numpy_stl('./graphics/models/my_object.stl')
->>>>>>> 5fdec60d
 
 # Obtain the graphical object to help with coordinates
 # May not be necessary if you already know the 3D coordinates
